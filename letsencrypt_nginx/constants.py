--- conflicted
+++ resolved
@@ -9,16 +9,10 @@
 """CLI defaults."""
 
 
-<<<<<<< HEAD
 MOD_SSL_CONF_DEST = "options-ssl-nginx.conf"
 """Name of the mod_ssl config file as saved in `IConfig.config_dir`."""
 
 MOD_SSL_CONF_SRC = pkg_resources.resource_filename(
-    "letsencrypt_nginx", "options-ssl.conf")
+    "letsencrypt_nginx", "options-ssl-nginx.conf")
 """Path to the nginx mod_ssl config file found in the Let's Encrypt
-=======
-MOD_SSL_CONF = pkg_resources.resource_filename(
-    "letsencrypt_nginx", "options-ssl-nginx.conf")
-"""Path to the Nginx mod_ssl config file found in the Let's Encrypt
->>>>>>> 4147993b
 distribution."""