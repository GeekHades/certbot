--- conflicted
+++ resolved
@@ -73,17 +73,9 @@
             StandaloneAuthenticator
         self.authenticator = StandaloneAuthenticator(None)
         self.cert = achallenges.DVSNI(
-<<<<<<< HEAD
-            chall=challenges.DVSNI(r="x"*32, nonce="abcdef"),
+            challb=acme_util.DVSNI_P,
             domain="example.com", key=KEY).gen_cert_and_response()[0]
         self.authenticator.private_key = PRIVATE_KEY
-=======
-            challb=acme_util.DVSNI_P,
-            domain="example.com", key=key).gen_cert_and_response()[0]
-        private_key = OpenSSL.crypto.load_privatekey(
-            OpenSSL.crypto.FILETYPE_PEM, key.pem)
-        self.authenticator.private_key = private_key
->>>>>>> 1e625796
         self.authenticator.tasks = {"abcdef.acme.invalid": self.cert}
         self.authenticator.child_pid = 12345
 
@@ -308,21 +300,13 @@
         self.authenticator = StandaloneAuthenticator(None)
 
         self.achall1 = achallenges.DVSNI(
-<<<<<<< HEAD
-            chall=challenges.DVSNI(r="whee", nonce="foo"),
-            domain="foo.example.com", key=KEY)
-        self.achall2 = achallenges.DVSNI(
-            chall=challenges.DVSNI(r="whee", nonce="bar"),
-            domain="bar.example.com", key=KEY)
-=======
             challb=acme_util.chall_to_challb(
                 challenges.DVSNI(r="whee", nonce="foo"), "pending"),
-            domain="foo.example.com", key=self.key)
+            domain="foo.example.com", key=KEY)
         self.achall2 = achallenges.DVSNI(
             challb=acme_util.chall_to_challb(
                 challenges.DVSNI(r="whee", nonce="bar"), "pending"),
-            domain="bar.example.com", key=self.key)
->>>>>>> 1e625796
+            domain="bar.example.com", key=KEY)
         bad_achall = ("This", "Represents", "A Non-DVSNI", "Challenge")
         self.achalls = [self.achall1, self.achall2, bad_achall]
 
@@ -478,18 +462,10 @@
             StandaloneAuthenticator
         self.authenticator = StandaloneAuthenticator(None)
         self.cert = achallenges.DVSNI(
-<<<<<<< HEAD
-            chall=challenges.DVSNI(r="x"*32, nonce="abcdef"),
+            challb=acme_util.chall_to_challb(
+                challenges.DVSNI(r=("x" * 32), nonce="abcdef"), "pending"),
             domain="example.com", key=KEY).gen_cert_and_response()[0]
         self.authenticator.private_key = PRIVATE_KEY
-=======
-            challb=acme_util.chall_to_challb(
-                challenges.DVSNI(r="x"*32, nonce="abcdef"), "pending"),
-            domain="example.com", key=key).gen_cert_and_response()[0]
-        private_key = OpenSSL.crypto.load_privatekey(
-            OpenSSL.crypto.FILETYPE_PEM, key.pem)
-        self.authenticator.private_key = private_key
->>>>>>> 1e625796
         self.authenticator.tasks = {"abcdef.acme.invalid": self.cert}
         self.authenticator.parent_pid = 12345
 
