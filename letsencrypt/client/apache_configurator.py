import hashlib
import os
import pkg_resources
import re
import shutil
import socket
import subprocess
import sys
import time

from Crypto import Random

from letsencrypt.client import augeas_configurator
from letsencrypt.client import CONFIG
from letsencrypt.client import crypto_util
from letsencrypt.client import le_util
from letsencrypt.client import logger


# Configurator should be turned into a Singleton

# Note: Apache 2.4 NameVirtualHost directive is deprecated... all vhost twins
# are considered name based vhosts by default. The use of the directive will
# emit a warning.

# TODO: Augeas sections ie. <VirtualHost>, <IfModule> beginning and closing
# tags need to be the same case, otherwise Augeas doesn't recognize them.
# This is not able to be completely remedied by regular expressions because
# Augeas views <VirtualHost> </Virtualhost> as an error. This will just
# require another check_parsing_errors() after all files are included...
# (after a find_directive search is executed currently). It can be a one
# time check however because all of Trustifies transactions will ensure
# only properly formed sections are added.

# Note: This protocol works for filenames with spaces in it, the sites are
# properly set up and directives are changed appropriately, but Apache won't
# recognize names in sites-enabled that have spaces. These are not added to the
# Apache configuration. It may be wise to warn the user if they are trying
# to use vhost filenames that contain spaces and offer to change ' ' to '_'

# Note: FILEPATHS and changes to files are transactional.  They are copied
# over before the updates are made to the existing files. NEW_FILES is
# transactional due to the use of register_file_creation()

class VH(object):
    def __init__(self, filename_path, vh_path, vh_addrs, is_ssl, is_enabled):
        self.file = filename_path
        self.path = vh_path
        self.addrs = vh_addrs
        self.names = []
        self.ssl = is_ssl
        self.enabled = is_enabled

    def set_names(self, listOfNames):
        self.names = listOfNames

    def add_name(self, name):
        self.names.append(name)


class ApacheConfigurator(augeas_configurator.AugeasConfigurator):
    """
    State of Configurator:
    This code has been tested under Ubuntu 12.04 Apache 2.2
    and this code works for Ubuntu 14.04 Apache 2.4. Further
    notes below.

    This class was originally developed for Apache 2.2 and has not seen a
    an overhaul to include proper setup of new Apache configurations.
    The biggest changes have been the IncludeOptional directive, the
    deprecation of the NameVirtualHost directive, and the name change of
    mod_ssl.c to ssl_module. Although these changes
    have not been implemented yet, they will be shortly.
    That being said, this class can still adequately configure most typical
    Apache 2.4 servers as the deprecated NameVirtualHost has no effect
    and the typical directories are parsed by the Augeas configuration
    parser automatically.

    The API of this class will change in the coming weeks as the exact
    needs of client's are clarified with the new and developing protocol.

    This class will eventually derive from a generic Configurator class
    so that other Configurators (like Nginx) can be developed and interoperate
    with the client.
    """
    def __init__(self, server_root=CONFIG.SERVER_ROOT):
        super(ApacheConfigurator, self).__init__()

        self.server_root = server_root

        # See if any temporary changes need to be recovered
        # This needs to occur before VH objects are setup...
        # because this will change the underlying configuration and potential
        # vhosts
        self.recovery_routine()
        # Check for errors in parsing files with Augeas
        self.check_parsing_errors("httpd.aug")
        # This problem has been fixed in Augeas 1.0
        self.standardize_excl()

        # Determine user's main config file
        self.__set_user_config_file()

        self.vhosts = self.get_virtual_hosts()
        # Add name_server association dict
        self.assoc = dict()
        # Verify that all directories and files exist with proper permissions
        self.verify_setup()

        # Enable mod_ssl if it isn't already enabled
        # This is Let's Encrypt... we enable mod_ssl on initialization :)
        # TODO: attempt to make the check faster... this enable should
        #       be asynchronous as it shouldn't be that time sensitive
        #       on initialization
        if not self.check_ssl_loaded():
            logger.info("Loading mod_ssl into Apache Server")
            self.enable_mod("ssl")

        # Note: initialization doesn't check to see if the config is correct
        # by Apache's standards. This should be done by the client (client.py)
        # if it is desired. There may be instances where correct configuration
        # isn't required on startup.

    # TODO: This function can be improved to ensure that the final directives
    # are being modified whether that be in the include files or in the
    # virtualhost declaration - these directives can be overwritten
    def deploy_cert(self, vhost, cert, key, cert_chain=None):
        """
        Currently tries to find the last directives to deploy the cert in
        the given virtualhost.  If it can't find the directives, it searches
        the "included" confs.  The function verifies that it has located
        the three directives and finally modifies them to point to the correct
        destination
        TODO: Make sure last directive is changed
        TODO: Might be nice to remove chain directive if none exists
              * This shouldn't happen within letsencrypt though
        """
        search = {}
        path = {}

        path["cert_file"] = self.find_directive(case_i(
            "SSLCertificateFile"), None, vhost.path)
        path["cert_key"] = self.find_directive(case_i(
            "SSLCertificateKeyFile"), None, vhost.path)

        # Only include if a certificate chain is specified
        if cert_chain is not None:
            path["cert_chain"] = self.find_directive(
                case_i("SSLCertificateChainFile"), None, vhost.path)

        if len(path["cert_file"]) == 0 or len(path["cert_key"]) == 0:
            # Throw some "can't find all of the directives error"
            logger.warn(("Cannot find a cert or key directive in %s"
                         % vhost.path))
            logger.warn("VirtualHost was not modified")
            # Presumably break here so that the virtualhost is not modified
            return False

        logger.info("Deploying Certificate to VirtualHost %s" % vhost.file)

        self.aug.set(path["cert_file"][0], cert)
        self.aug.set(path["cert_key"][0], key)
        if cert_chain is not None:
            if len(path["cert_chain"]) == 0:
                self.add_dir(vhost.path, "SSLCertificateChainFile", cert_chain)
            else:
                self.aug.set(path["cert_chain"][0], cert_chain)

        self.save_notes += ("Changed vhost at %s with addresses of %s\n" %
                            (vhost.file, vhost.addrs))
        self.save_notes += "\tSSLCertificateFile %s\n" % cert
        self.save_notes += "\tSSLCertificateKeyFile %s\n" % key
        if cert_chain:
            self.save_notes += "\tSSLCertificateChainFile %s\n" % cert_chain
        # This is a significant operation, make a checkpoint
        return self.save()

    def choose_virtual_host(self, name, ssl=True):
        """
        Chooses a virtual host based on the given domain name

        returns: VH object
        TODO: This should maybe return list if no obvious answer is presented
        """
        # Allows for domain names to be associated with a virtual host
        # Client isn't using create_dn_server_assoc(self, dn, vh) yet
        for dn, vh in self.assoc:
            if dn == name:
                return vh
        # Check for servernames/aliases for ssl hosts
        for v in self.vhosts:
            if v.ssl:
                for n in v.names:
                    if n == name:
                        return v
        # Checking for domain name in vhost address
        # This technique is not recommended by Apache but is valid
        for v in self.vhosts:
            for a in v.addrs:
                tup = a.partition(":")
                if tup[0] == name and tup[2] == "443":
                    return v

        # Check for non ssl vhosts with servernames/aliases == 'name'
        for v in self.vhosts:
            if not v.ssl:
                for n in v.names:
                    if n == name:
                        # When do we need to self.make_vhost_ssl(v)
                        return self.make_vhost_ssl(v)

        # No matches, search for the default
        for v in self.vhosts:
            for a in v.addrs:
                if a == "_default_:443":
                    return v
        return None

    def create_dn_server_assoc(self, dn, vh):
        """
        Create an association for domain name with a server
        Helps to choose an appropriate vhost
        """
        self.assoc[dn] = vh
        return

    def get_all_names(self):
        """
        Returns all names found in the Apache Configuration
        Returns all ServerNames, ServerAliases, and reverse DNS entries for
        virtual host addresses
        """
        all_names = set()

        # Kept in same function to avoid multiple compilations of the regex
        priv_ip_regex = ("(^127\.0\.0\.1)|(^10\.)|(^172\.1[6-9]\.)|"
                         "(^172\.2[0-9]\.)|(^172\.3[0-1]\.)|(^192\.168\.)")
        privateIPs = re.compile(priv_ip_regex)

        for v in self.vhosts:
            all_names.update(v.names)
            for a in v.addrs:
                a_tup = a.partition(":")

                # If it isn't a private IP, do a reverse DNS lookup
                if not privateIPs.match(a_tup[0]):
                    try:
                        socket.inet_aton(a_tup[0])
                        all_names.add(socket.gethostbyaddr(a_tup[0])[0])
                    except (socket.error, socket.herror, socket.timeout):
                        continue

        return all_names

    def __set_user_config_file(self, filename=''):
        if filename:
            self.user_config_file = filename
        else:
            # Basic check to see if httpd.conf exists and
            # in heirarchy via direct include
            # httpd.conf was very common as a user file in Apache 2.2
            if (os.path.isfile(self.server_root + 'httpd.conf') and
                self.find_directive(case_i("Include"),
                                    case_i("httpd.conf"))):
                self.user_config_file = self.server_root + 'httpd.conf'
            else:
                self.user_config_file = self.server_root + 'apache2.conf'

    def __add_servernames(self, host):
        """
        Helper function for get_virtual_hosts()
        """
        nameMatch = self.aug.match(("%s//*[self::directive=~regexp('%s')] | "
                                   "%s//*[self::directive=~regexp('%s')]" %
                                    (host.path,
                                     case_i('ServerName'),
                                     host.path,
                                     case_i('ServerAlias'))))
        for name in nameMatch:
            args = self.aug.match(name + "/*")
            for arg in args:
                host.add_name(self.aug.get(arg))

    def __create_vhost(self, path):
        """
        Private function used by get_virtual_hosts to create vhost objects
        """
        addrs = []
        args = self.aug.match(path + "/arg")
        for arg in args:
            addrs.append(self.aug.get(arg))
        is_ssl = False

        if len(self.find_directive(
                case_i("SSLEngine"), case_i("on"), path)) > 0:
            is_ssl = True

        filename = self.get_file_path(path)
        is_enabled = self.is_site_enabled(filename)
        vhost = VH(filename, path, addrs, is_ssl, is_enabled)
        self.__add_servernames(vhost)
        return vhost

    # TODO: make "sites-available" a configurable directory
    def get_virtual_hosts(self):
        """
        Returns list of virtual hosts found in the Apache configuration
        """
        # Search sites-available, httpd.conf for possible virtual hosts
        paths = self.aug.match(
            ("/files%ssites-available//*[label()=~regexp('%s')]" %
             (self.server_root, case_i('VirtualHost'))))
        vhs = []
        for p in paths:
            vhs.append(self.__create_vhost(p))

        return vhs

    def is_name_vhost(self, addr):
        """
        Checks if addr has a NameVirtualHost directive in the Apache config
        addr:    string
        """
        # search for NameVirtualHost directive for ip_addr
        # check httpd.conf, ports.conf,
        # note ip_addr can be FQDN although Apache does not recommend it
        paths = self.find_directive(case_i("NameVirtualHost"), None)
        name_vh = []
        for p in paths:
            name_vh.append(self.aug.get(p))

        # Mixed and matched wildcard NameVirtualHost with VirtualHost
        # behavior is undefined. Make sure that an exact match exists

        # Check for exact match
        for vh in name_vh:
            if vh == addr:
                return True

        return False

    def add_name_vhost(self, addr):
        """
        Adds NameVirtualHost directive for given address
        Directive is added to ports.conf unless the file doesn't exist
        It is added to httpd.conf as a backup
        """
        aug_file_path = "/files%sports.conf" % self.server_root
        self.add_dir_to_ifmodssl(aug_file_path, "NameVirtualHost", addr)

        # TODO: Check to see if len(find_dir) can just be if find_dir()
        if len(self.find_directive(
                case_i("NameVirtualHost"), case_i(addr))) == 0:
            logger.warn("ports.conf is not included in your Apache config...")
            logger.warn("Adding NameVirtualHost directive to httpd.conf")

            self.add_dir_to_ifmodssl("/files%shttpd.conf" % self.server_root,
                                     "NameVirtualHost",
                                     addr)

        self.save_notes += 'Setting %s to be NameBasedVirtualHost\n' % addr

    def add_dir_to_ifmodssl(self, aug_conf_path, directive, val):
        """
        Adds given directive and value along configuration path within
        an IfMod mod_ssl.c block.  If the IfMod block does not exist in
        the file, it is created.
        """

        # TODO: Add error checking code... does the path given even exist?
        #       Does it throw exceptions?
        ifModPath = self.get_ifmod(aug_conf_path, "mod_ssl.c")
        # IfModule can have only one valid argument, so append after
        self.aug.insert(ifModPath + "arg", "directive", False)
        nvhPath = ifModPath + "directive[1]"
        self.aug.set(nvhPath, directive)
        self.aug.set(nvhPath + "/arg", val)

    def make_server_sni_ready(self, vhost, default_addr="*:443"):
        """
        Checks to see if the server is ready for SNI challenges
        """
        # Check if mod_ssl is loaded
        if not self.check_ssl_loaded():
            logger.error("Please load the SSL module with Apache")
            return False

        # Check for Listen 443
        # TODO: This could be made to also look for ip:443 combo
        # TODO: Need to search only open directives and IfMod mod_ssl.c
        if len(self.find_directive(case_i("Listen"), "443")) == 0:
            logger.debug("No Listen 443 directive found")
            logger.debug("Setting the Apache Server to Listen on port 443")
            self.add_dir_to_ifmodssl("/files%sports.conf" % self.server_root,
                                     "Listen", "443")
            self.save_notes += "Added Listen 443 directive to ports.conf\n"

        # Check for NameVirtualHost
        # First see if any of the vhost addresses is a _default_ addr
        for addr in vhost.addrs:
            tup = addr.partition(":")
            if tup[0] == "_default_":
                if not self.is_name_vhost(default_addr):
                    logger.debug(("Setting all VirtualHosts on "
                                  "%s to be name based vhosts" % default_addr))
                    self.add_name_vhost(default_addr)

                return True
        # No default addresses... so set each one individually
        for addr in vhost.addrs:
            if not self.is_name_vhost(addr):
                logger.debug(("Setting VirtualHost at %s "
                             "to be a name based virtual host" % addr))
                self.add_name_vhost(addr)

        return True

    def get_ifmod(self, aug_conf_path, mod):
        """
        Returns the path to <IfMod mod>.  Creates the block if it does
        not exist
        """
        ifMods = self.aug.match(("%s/IfModule/*[self::arg='%s']" %
                                 (aug_conf_path, mod)))
        if len(ifMods) == 0:
            self.aug.set("%s/IfModule[last() + 1]" % aug_conf_path, "")
            self.aug.set("%s/IfModule[last()]/arg" % aug_conf_path, mod)
            ifMods = self.aug.match(("%s/IfModule/*[self::arg='%s']" %
                                     (aug_conf_path, mod)))
        # Strip off "arg" at end of first ifmod path
        return ifMods[0][:len(ifMods[0]) - 3]

    def add_dir(self, aug_conf_path, directive, arg):
        """
        Not added to AugeasConfigurator because it may depend on the lens
        Appends directive to end of file given by aug_conf_path
        """
        self.aug.set(aug_conf_path + "/directive[last() + 1]", directive)
        if type(arg) is not list:
            self.aug.set(aug_conf_path + "/directive[last()]/arg", arg)
        else:
            for i in range(len(arg)):
                self.aug.set("%s/directive[last()]/arg[%d]" %
                             (aug_conf_path, (i+1)),
                             arg[i])

    def find_directive(self, directive, arg=None, start=""):
        """
        Recursively searches through config files to find directives
        Directives should be in the form of a case insensitive regex currently
        TODO: arg should probably be a list

        Note: Augeas is inherently case sensitive while Apache is case
        insensitive.  Augeas 1.0 allows case insensitive regexes like
        regexp(/Listen/, 'i'), however the version currently supported
        by Ubuntu 0.10 does not.  Thus I have included my own case insensitive
        transformation by calling case_i() on everything to maintain
        compatibility.
        """

        # Cannot place member variable in the definition of the function so...
        if not start:
            start = "/files%sapache2.conf" % self.server_root

        # Debug code
        # print "find_dir:", directive, "arg:", arg, " | Looking in:", start
        # No regexp code
        # if arg is None:
        #     matches = self.aug.match(start +
        # "//*[self::directive='"+directive+"']/arg")
        # else:
        #     matches = self.aug.match(start +
        # "//*[self::directive='" + directive+"']/* [self::arg='" + arg + "']")

        # includes = self.aug.match(start +
        # "//* [self::directive='Include']/* [label()='arg']")

        if arg is None:
            ms = self.aug.match(("%s//*[self::directive=~regexp('%s')]/arg" %
                                 (start, directive)))
        else:
            ms = self.aug.match(("%s//*[self::directive=~regexp('%s')]/*"
                                 "[self::arg=~regexp('%s')]" %
                                 (start, directive, arg)))

        includes = self.aug.match(("%s//* [self::directive=~regexp('%s')]/* "
                                   "[label()='arg']" %
                                   (start, case_i('Include'))))

        for include in includes:
            # start[6:] to strip off /files
            ms.extend(self.find_directive(
                directive, arg, self.get_include_path(strip_dir(start[6:]),
                                                      self.aug.get(include))))

        return ms

    def get_include_path(self, cur_dir, arg):
        """
        Converts an Apache Include directive argument into an Augeas
        searchable path
        Returns path string
        """
        # Sanity check argument - maybe
        # Question: what can the attacker do with control over this string
        # Effect parse file... maybe exploit unknown errors in Augeas
        # If the attacker can Include anything though... and this function
        # only operates on Apache real config data... then the attacker has
        # already won.
        # Perhaps it is better to simply check the permissions on all
        # included files?
        # check_config to validate apache config doesn't work because it
        # would create a race condition between the check and this input

        # TODO: Maybe... although I am convinced we have lost if
        # Apache files can't be trusted.  The augeas include path
        # should be made to be exact.

        # Check to make sure only expected characters are used <- maybe remove
        # validChars = re.compile("[a-zA-Z0-9.*?_-/]*")
        # matchObj = validChars.match(arg)
        # if matchObj.group() != arg:
        #     logger.error("Error: Invalid regexp characters in %s" % arg)
        #     return []

        # Standardize the include argument based on server root
        if not arg.startswith("/"):
            arg = cur_dir + arg
        # conf/ is a special variable for ServerRoot in Apache
        elif arg.startswith("conf/"):
            arg = self.server_root + arg[5:]
        # TODO: Test if Apache allows ../ or ~/ for Includes

        # Attempts to add a transform to the file if one does not already exist
        self.parse_file(arg)

        # Argument represents an fnmatch regular expression, convert it
        # Split up the path and convert each into an Augeas accepted regex
        # then reassemble
        if "*" in arg or "?" in arg:
            postfix = ""
            splitArg = arg.split("/")
            for idx, split in enumerate(splitArg):
                # * and ? are the two special fnmatch characters
                if "*" in split or "?" in split:
                    # Turn it into a augeas regex
                    # TODO: Can this instead be an augeas glob instead of regex
                    splitArg[idx] = ("* [label()=~regexp('%s')]" %
                                     self.fnmatch_to_re(split))
            # Reassemble the argument
            arg = "/".join(splitArg)

        # If the include is a directory, just return the directory as a file
        if arg.endswith("/"):
            return "/files" + arg[:len(arg)-1]
        return "/files"+arg

    def check_ssl_loaded(self):
        """
        Checks apache2ctl to get loaded module list
        """
        try:
            # p=subprocess.check_output(['sudo', '/usr/sbin/apache2ctl', '-M'],
            #                            stderr=open("/dev/null", 'w'))
            p = subprocess.Popen(['sudo', '/usr/sbin/apache2ctl', '-M'],
                                 stdout=subprocess.PIPE,
                                 stderr=open(
                                     "/dev/null", 'w')).communicate()[0]
        except:
            logger.error("Error accessing apache2ctl for loaded modules!")
            logger.error("This may be caused by an Apache Configuration Error")
            return False
        if "ssl_module" in p:
            return True
        return False

    def make_vhost_ssl(self, nonssl_vhost):
        """
        Duplicates vhost and adds default ssl options
        New vhost will reside as (nonssl_vhost.path) + CONFIG.LE_VHOST_EXT
        """
        avail_fp = nonssl_vhost.file
        # Copy file
        if avail_fp.endswith(".conf"):
            ssl_fp = avail_fp[:-(len(".conf"))] + CONFIG.LE_VHOST_EXT
        else:
            ssl_fp = avail_fp + CONFIG.LE_VHOST_EXT

        # First register the creation so that it is properly removed if
        # configuration is rolled back
        self.register_file_creation(False, ssl_fp)

        try:
            orig_file = open(avail_fp, 'r')
            new_file = open(ssl_fp, 'w')
            new_file.write("<IfModule mod_ssl.c>\n")
            for line in orig_file:
                new_file.write(line)
            new_file.write("</IfModule>\n")
        except:
            logger.fatal("Error writing/reading to file in make_vhost_ssl")
            sys.exit(49)
        finally:
            orig_file.close()
            new_file.close()

        self.aug.load()
        # Delete the VH addresses because they may change here
        del nonssl_vhost.addrs[:]
        ssl_addrs = []

        # change address to address:443, address:80
        addr_match = "/files%s//* [label()=~regexp('%s')]/arg"
        ssl_addr_p = self.aug.match(
            addr_match % (ssl_fp, case_i('VirtualHost')))
        avail_addr_p = self.aug.match(
            addr_match % (avail_fp, case_i('VirtualHost')))

        for i in range(len(avail_addr_p)):
            avail_old_arg = self.aug.get(avail_addr_p[i])
            ssl_old_arg = self.aug.get(ssl_addr_p[i])
            avail_tup = avail_old_arg.partition(":")
            ssl_tup = ssl_old_arg.partition(":")
            avail_new_addr = avail_tup[0] + ":80"
            ssl_new_addr = ssl_tup[0] + ":443"
            self.aug.set(avail_addr_p[i], avail_new_addr)
            self.aug.set(ssl_addr_p[i], ssl_new_addr)
            nonssl_vhost.addrs.append(avail_new_addr)
            ssl_addrs.append(ssl_new_addr)

        # Add directives
        vh_p = self.aug.match(("/files%s//* [label()=~regexp('%s')]" %
                               (ssl_fp, case_i('VirtualHost'))))
        if len(vh_p) != 1:
            logger.error("Error: should only be one vhost in %s" % avail_fp)
            sys.exit(1)

        self.add_dir(vh_p[0], "SSLCertificateFile",
                     "/etc/ssl/certs/ssl-cert-snakeoil.pem")
        self.add_dir(vh_p[0], "SSLCertificateKeyFile",
                     "/etc/ssl/private/ssl-cert-snakeoil.key")
        self.add_dir(vh_p[0], "Include", CONFIG.OPTIONS_SSL_CONF)

        # Log actions and create save notes
        logger.info("Created an SSL vhost at %s" % ssl_fp)
        self.save_notes += 'Created ssl vhost at %s\n' % ssl_fp
        self.save()

        # We know the length is one because of the assertion above
        ssl_vhost = self.__create_vhost(vh_p[0])
        self.vhosts.append(ssl_vhost)

        # Check if nonssl_vhost's address was NameVirtualHost
        # NOTE: Searches through Augeas seem to ruin changes to directives
        #       The configuration must also be saved before being searched
        #       for the new directives; For these reasons... this is tacked
        #       on after fully creating the new vhost
        need_to_save = False
        for i in range(len(nonssl_vhost.addrs)):

            if (self.is_name_vhost(nonssl_vhost.addrs[i]) and
                    not self.is_name_vhost(ssl_addrs[i])):
                self.add_name_vhost(ssl_addrs[i])
                logger.info("Enabling NameVirtualHosts on " + ssl_addrs[i])
                need_to_save = True

        if need_to_save:
            self.save()

        return ssl_vhost

    def enable_redirect(self, ssl_vhost):
        """
        Adds Redirect directive to the port 80 equivalent of ssl_vhost
        First the function attempts to find the vhost with equivalent
        ip addresses that serves on non-ssl ports
        The function then adds the directive
        """
        # TODO: Enable check to see if it is already there
        #       to avoid the extra restart
        self.enable_mod("rewrite")

        general_v = self.__general_vhost(ssl_vhost)
        if general_v is None:
            # Add virtual_server with redirect
            logger.debug(
                "Did not find http version of ssl virtual host... creating")
            return self.create_redirect_vhost(ssl_vhost)
        else:
            # Check if redirection already exists
            exists, code = self.existing_redirect(general_v)
            if exists:
                if code == 0:
                    logger.debug("Redirect already added")
                    return True, general_v
                else:
                    logger.debug("Unknown redirect exists for this vhost")
                    return False, general_v
            # Add directives to server
            self.add_dir(general_v.path, "RewriteEngine", "On")
            self.add_dir(general_v.path,
                         "RewriteRule", CONFIG.REWRITE_HTTPS_ARGS)
            self.save_notes += ('Redirecting host in %s to ssl vhost in %s\n' %
                                (general_v.file, ssl_vhost.file))
            self.save()
            return True, general_v

    def existing_redirect(self, vhost):
        """
        Checks to see if virtualhost already contains a rewrite or redirect
        returns boolean, integer
        The boolean indicates whether the redirection exists...
        The integer has the following code:
        0 - Existing letsencrypt https rewrite rule is appropriate and in place
        1 - Virtual host contains a Redirect directive
        2 - Virtual host contains an unknown RewriteRule

        -1 is also returned in case of no redirection/rewrite directives
        """
        rewrite_path = self.find_directive(
            case_i("RewriteRule"), None, vhost.path)
        redirect_path = self.find_directive(
            case_i("Redirect"), None, vhost.path)

        if redirect_path:
            # "Existing Redirect directive for virtualhost"
            return True, 1
        if not rewrite_path:
            # "No existing redirection for virtualhost"
            return False, -1
        if len(rewrite_path) == len(CONFIG.REWRITE_HTTPS_ARGS):
            for idx, m in enumerate(rewrite_path):
                if self.aug.get(m) != CONFIG.REWRITE_HTTPS_ARGS[idx]:
                    # Not a letsencrypt https rewrite
                    return True, 2
            # Existing letsencrypt https rewrite rule is in place
            return True, 0
        # Rewrite path exists but is not a letsencrypt https rule
        return True, 2

    def create_redirect_vhost(self, ssl_vhost):
        # Consider changing this to a dictionary check
        # Make sure adding the vhost will be safe
        conflict, hostOrAddrs = self.__conflicting_host(ssl_vhost)
        if conflict:
            return False, hostOrAddrs

        redirect_addrs = hostOrAddrs

        # get servernames and serveraliases
        serveralias = ""
        servername = ""
        size_n = len(ssl_vhost.names)
        if size_n > 0:
            servername = "ServerName " + ssl_vhost.names[0]
            if size_n > 1:
                serveralias = " ".join(ssl_vhost.names[1:size_n])
                serveralias = "ServerAlias " + serveralias
        redirect_file = "<VirtualHost" + redirect_addrs + "> \n\
" + servername + "\n\
" + serveralias + " \n\
ServerSignature Off \n\
\n\
RewriteEngine On \n\
RewriteRule ^.*$ https://%{SERVER_NAME}%{REQUEST_URI} [L,R=permanent]\n\
\n\
ErrorLog /var/log/apache2/redirect.error.log \n\
LogLevel warn \n\
</VirtualHost>\n"

        # Write out the file
        # This is the default name
        redirect_filename = "le-redirect.conf"

        # See if a more appropriate name can be applied
        if len(ssl_vhost.names) > 0:
            # Sanity check...
            # make sure servername doesn't exceed filename length restriction
            if ssl_vhost.names[0] < (255-23):
                redirect_filename = "le-redirect-%s.conf" % ssl_vhost.names[0]

        redirect_filepath = ("%ssites-available/%s" %
                             (self.server_root, redirect_filename))

        # Register the new file that will be created
        # Note: always register the creation before writing to ensure file will
        # be removed in case of unexpected program exit
        self.register_file_creation(False, redirect_filepath)

        # Write out file
        with open(redirect_filepath, 'w') as f:
            f.write(redirect_file)
        logger.info("Created redirect file: " + redirect_filename)

        self.aug.load()
        # Make a new vhost data structure and add it to the lists
        new_fp = self.server_root + "sites-available/" + redirect_filename
        new_vhost = self.__create_vhost("/files" + new_fp)
        self.vhosts.append(new_vhost)

        # Finally create documentation for the change
        self.save_notes += ('Created a port 80 vhost, %s, for redirection to '
                            'ssl vhost %s\n' %
                            (new_vhost.file, ssl_vhost.file))

        return True, new_vhost

    def __conflicting_host(self, ssl_vhost):
        '''
        Checks for a conflicting host, such that a new port 80 host could not
        be created without ruining the apache config
        Used with redirection

        returns: conflict, hostOrAddrs - boolean
        if conflict: returns conflicting vhost
        if not conflict: returns space separated list of new host addrs
        '''
        # Consider changing this to a dictionary check
        redirect_addrs = ""
        for ssl_a in ssl_vhost.addrs:
            # Add space on each new addr, combine "VirtualHost"+redirect_addrs
            redirect_addrs = redirect_addrs + " "
            ssl_tup = ssl_a.partition(":")
            ssl_a_vhttp = ssl_tup[0] + ":80"
            # Search for a conflicting host...
            for v in self.vhosts:
                if v.enabled:
                    for a in v.addrs:
                        # Convert :* to standard ip address
                        if a.endswith(":*"):
                            a = a[:len(a)-2]
                        # Would require NameBasedVirtualHosts,too complicated?
                        # Maybe do later... right now just return false
                        # or overlapping addresses... order matters
                        if a == ssl_a_vhttp or a == ssl_tup[0]:
                            # We have found a conflicting host... just return
                            return True, v

            redirect_addrs = redirect_addrs + ssl_a_vhttp

        return False, redirect_addrs

    def __general_vhost(self, ssl_vhost):
        """
        Function needs to be thoroughly tested and perhaps improved
        Will not do well with malformed configurations
        Consider changing this into a dict check
        """
        # _default_:443 check
        # Instead... should look for vhost of the form *:80
        # Should we prompt the user?
        ssl_addrs = ssl_vhost.addrs
        if ssl_addrs == ["_default_:443"]:
            ssl_addrs = ["*:443"]

        for vh in self.vhosts:
            found = 0
            # Not the same vhost, and same number of addresses
            if vh != ssl_vhost and len(vh.addrs) == len(ssl_vhost.addrs):
                # Find each address in ssl_host in test_host
                for ssl_a in ssl_addrs:
                    ssl_tup = ssl_a.partition(":")
                    for test_a in vh.addrs:
                        test_tup = test_a.partition(":")
                        if test_tup[0] == ssl_tup[0]:
                            # Check if found...
                            if (test_tup[2] == "80" or
                                    test_tup[2] == "" or
                                    test_tup[2] == "*"):
                                found += 1
                                break
                # Check to make sure all addresses were found
                # and names are equal
                if (found == len(ssl_vhost.addrs) and
                        set(vh.names) == set(ssl_vhost.names)):
                    return vh
        return None

    # TODO - both of these
    def enable_ocsp_stapling(self, ssl_vhost):
        return False

    def enable_hsts(self, ssl_vhost):
        return False

    def get_all_certs_keys(self):
        """
        Retrieve all certs and keys set in VirtualHosts on the Apache server
        returns: list of tuples with form [(cert, key, path)]
        """
        c_k = set()

        for vhost in self.vhosts:
            if vhost.ssl:
                cert_path = self.find_directive(
                    case_i("SSLCertificateFile"), None, vhost.path)
                key_path = self.find_directive(
                    case_i("SSLCertificateKeyFile"), None, vhost.path)

                # Can be removed once find directive can return ordered results
                if len(cert_path) != 1 or len(key_path) != 1:
                    logger.error(("Too many cert or key directives in vhost "
                                  "%s" % vhost.file))
                    sys.exit(40)

                cert = os.path.abspath(self.aug.get(cert_path[0]))
                key = os.path.abspath(self.aug.get(key_path[0]))
                c_k.add((cert, key, self.get_file_path(cert_path[0])))

        return c_k

    def get_file_path(self, vhost_path):
        """
        Takes in Augeas path and returns the file name
        """

        # Strip off /files
        avail_fp = vhost_path[6:]
        # This can be optimized...
        while True:
            # Cast both to lowercase to be case insensitive
            find_if = avail_fp.lower().find("/ifmodule")
            if find_if != -1:
                avail_fp = avail_fp[:find_if]
                continue
            find_vh = avail_fp.lower().find("/virtualhost")
            if find_vh != -1:
                avail_fp = avail_fp[:find_vh]
                continue
            break
        return avail_fp

    def is_site_enabled(self, avail_fp):
        """
        Checks to see if the given site is enabled

        avail_fp: string - Should be complete file path
        """
        enabled_dir = self.server_root + "sites-enabled/"
        for f in os.listdir(enabled_dir):
            if os.path.realpath(enabled_dir + f) == avail_fp:
                return True

        return False

    def enable_site(self, vhost):
        """
        Enables an available site, Apache restart required
        TODO: This function should number subdomains before the domain vhost
        TODO: Make sure link is not broken...
        """
        if self.is_site_enabled(vhost.file):
            return True

        if "/sites-available/" in vhost.file:
            enabled_path = ("%ssites-enabled/%s" %
                            (self.server_root, os.path.basename(vhost.file)))
            self.register_file_creation(False, enabled_path)
            os.symlink(vhost.file, enabled_path)
            vhost.enabled = True
            logger.info("Enabling available site: %s" % vhost.file)
            self.save_notes += 'Enabled site %s\n' % vhost.file
            return True
        return False

    def enable_mod(self, mod_name):
        """
        Enables mod_ssl
        """
        try:
            # Use check_output so the command will finish before reloading
            subprocess.check_call(["sudo", "a2enmod", mod_name],
                                  stdout=open("/dev/null", 'w'),
                                  stderr=open("/dev/null", 'w'))
            # Hopefully this waits for output
<<<<<<< HEAD
            subprocess.check_call(["sudo", "/etc/init.d/apache2", "restart"], stdout=open("/dev/null", 'w'), stderr=open("/dev/null", 'w'))
        except (OSError, subprocess.CalledProcessError) as e:
=======
            subprocess.check_call(["sudo", "/etc/init.d/apache2", "restart"],
                                  stdout=open("/dev/null", 'w'),
                                  stderr=open("/dev/null", 'w'))
        except Exception as e:
>>>>>>> a83781f7
            logger.error("Error enabling mod_" + mod_name)
            logger.error("Exception: %s" % str(e))
            sys.exit(1)

    def fnmatch_to_re(self, cleanFNmatch):
        """
        Method converts Apache's basic fnmatch to regular expression
        """
        regex = ""
        for letter in cleanFNmatch:
            if letter == '.':
                regex = regex + "\."
            elif letter == '*':
                regex = regex + ".*"
            # According to apache.org ? shouldn't appear
            # but in case it is valid...
            elif letter == '?':
                regex = regex + "."
            else:
                regex = regex + letter
        return regex

    def parse_file(self, file_path):
        """
        Checks to see if file_path is parsed by Augeas
        If file_path isn't parsed, the file is added and Augeas is reloaded
        """
        # Test if augeas included file for Httpd.lens
        # Note: This works for augeas globs, ie. *.conf
        incTest = self.aug.match(
            "/augeas/load/Httpd/incl [. ='%s']" % file_path)
        if not incTest:
            # Load up files
            # self.httpd_incl.append(file_path)
            # self.aug.add_transform("Httpd.lns",
            #                       self.httpd_incl, None, self.httpd_excl)
            self.__add_httpd_transform(file_path)
            self.aug.load()

    def save_apache_config(self):
        # Not currently used
        # Should be safe because it is a protected directory
        shutil.copytree(self.server_root,
                        "%sapache2-%s" % (CONFIG.BACKUP_DIR, str(time.time())))

    def verify_setup(self):
        '''
        Make sure that files/directories are setup with appropriate permissions
        Aim for defensive coding... make sure all input files
        have permissions of root
        '''
        le_util.make_or_verify_dir(CONFIG.CONFIG_DIR, 0755)
        le_util.make_or_verify_dir(CONFIG.WORK_DIR, 0755)
        le_util.make_or_verify_dir(CONFIG.BACKUP_DIR, 0755)

    def standardize_excl(self):
        """
        Standardize the excl arguments for the Httpd lens in Augeas
        Servers sometimes give incorrect defaults
        Note: This problem should be fixed in Augeas 1.0.  Unfortunately,
        Augeas 0.10 appears to be the most popular version currently.
        """
        # attempt to protect against augeas error in 0.10.0 - ubuntu
        # *.augsave -> /*.augsave upon augeas.load()
        # Try to avoid bad httpd files
        # There has to be a better way... but after a day and a half of testing
        # I had no luck
        # This is a hack... work around... submit to augeas if still not fixed

        excl = ["*.augnew", "*.augsave", "*.dpkg-dist", "*.dpkg-bak",
                "*.dpkg-new", "*.dpkg-old", "*.rpmsave", "*.rpmnew",
                "*~",
                self.server_root + "*.augsave",
                self.server_root + "*~",
                self.server_root + "*/*augsave",
                self.server_root + "*/*~",
                self.server_root + "*/*/*.augsave",
                self.server_root + "*/*/*~"]

        for i in range(len(excl)):
            self.aug.set("/augeas/load/Httpd/excl[%d]" % (i+1), excl[i])

        self.aug.load()

    def restart(self, quiet=False):
        """
        Restarts apache server
        """
        # TODO: This should be written to use the process returncode
        try:
            p = subprocess.Popen(['/etc/init.d/apache2', 'restart'],
                                 stdout=subprocess.PIPE,
                                 stderr=subprocess.PIPE)
            text = p.communicate()

            if p.returncode != 0:
                # Enter recovery routine...
                logger.error("Configtest failed")
                logger.error(text[0])
                logger.error(text[1])
            return False

        except:
            logger.fatal(("Apache Restart Failed - "
                          "Please Check the Configuration"))
            sys.exit(1)

        return True

    def __add_httpd_transform(self, incl):
        """
        This function will correctly add a transform to augeas
        The existing augeas.add_transform in python is broken
        """
        lastInclude = self.aug.match("/augeas/load/Httpd/incl [last()]")
        self.aug.insert(lastInclude[0], "incl", False)
        self.aug.set("/augeas/load/Httpd/incl[last()]", incl)

    def config_test(self):
        try:
            p = subprocess.Popen(
                ['sudo', '/usr/sbin/apache2ctl', 'configtest'],
                stdout=subprocess.PIPE,
                stderr=subprocess.PIPE)
            text = p.communicate()
        except:
            logger.fatal("Unable to run /usr/sbin/apache2ctl configtest")
            sys.exit(1)

        if p.returncode != 0:
            # Enter recovery routine...
            logger.error("Configtest failed")
            logger.error(text[0])
            logger.error(text[1])
            return False

        return True

    ###########################################################################
    # Challenges Section
    ###########################################################################

    def perform(self, chall_dict):
        if chall_dict.get("type", "") == 'dvsni':
            return self.dvsni_perform(chall_dict)
        return None

    def dvsni_perform(self, chall_dict):
        """
        Sets up and reloads Apache server to handle SNI challenges

        listSNITuple:  List of tuples with form (addr, r, nonce)
                       addr (string), r (base64 string), nonce (hex string)
        key:           string - File path to key
        configurator:  Configurator obj
        """
        # Save any changes to the configuration as a precaution
        # About to make temporary changes to the config
        self.save()

        # Do weak validation that challenge is of expected type
        if not ("listSNITuple" in chall_dict and "dvsni_key" in chall_dict):
            logger.fatal("Incorrect parameter given to Apache DVSNI challenge")
            logger.fatal("Chall dict: " + str(chall_dict))
            sys.exit(1)

        addresses = []
        default_addr = "*:443"
        for tup in chall_dict["listSNITuple"]:
            vhost = self.choose_virtual_host(tup[0])
            if vhost is None:
                logger.error(("No vhost exists with servername "
                              "or alias of: %s" % tup[0]))
                logger.error("No _default_:443 vhost exists")
                logger.error("Please specify servernames in the Apache config")
                return None

            # TODO - @jdkasten review this code to make sure it makes sense
            if not self.make_server_sni_ready(vhost, default_addr):
                return None

            for a in vhost.addrs:
                if "_default_" in a:
                    addresses.append([default_addr])
                    break
            else:
                addresses.append(vhost.addrs)

        # Generate S
        s = Random.get_random_bytes(CONFIG.S_SIZE)
        # Create all of the challenge certs
        for t in chall_dict["listSNITuple"]:
            # Need to decode from base64
            r = le_util.jose_b64decode(t[1])
            ext = self.dvsni_gen_ext(r, s)
            self.dvsni_create_chall_cert(
                t[0], ext, t[2], chall_dict["dvsni_key"])

        self.dvsni_mod_config(self.user_config_file,
                              chall_dict["listSNITuple"],
                              chall_dict["dvsni_key"],
                              addresses)
        # Save reversible changes and restart the server
        self.save("SNI Challenge", True)
        self.restart(True)

        s = le_util.jose_b64encode(s)
        return {"type": "dvsni", "s": s}

    def cleanup(self):
        self.revert_challenge_config()
        self.restart(True)

    def dvsni_get_cert_file(self, nonce):
        """
        Returns standardized name for challenge certificate
        nonce:  string - hex
        result: returns certificate file name
        """
        return CONFIG.WORK_DIR + nonce + ".crt"

    def __getConfigText(self, nonce, ip_addrs, key):
        """
        Chocolate virtual server configuration text

        nonce:      string - hex
        ip_addr:    string - address of challenged domain
        key:        string - file path to key

        result:     returns virtual host configuration text
        """
        configText = "<VirtualHost " + " ".join(ip_addrs) + "> \n \
ServerName " + nonce + CONFIG.INVALID_EXT + " \n \
UseCanonicalName on \n \
SSLStrictSNIVHostCheck on \n \
\n \
LimitRequestBody 1048576 \n \
\n \
Include " + CONFIG.OPTIONS_SSL_CONF + " \n \
SSLCertificateFile " + self.dvsni_get_cert_file(nonce) + " \n \
SSLCertificateKeyFile " + key + " \n \
\n \
DocumentRoot " + CONFIG.CONFIG_DIR + "challenge_page/ \n \
</VirtualHost> \n\n "

        return configText

    def dvsni_mod_config(self, mainConfig, listSNITuple, dvsni_key,
                         listlistAddrs):
        """
        Modifies Apache config files to include the challenge virtual servers

        param mainConfig: file path to Apache user config file
        type  mainConfig: string

        listSNITuple:  list of tuples with form (addr, y, nonce, ext_oid)
                       addr (string), y (byte array), nonce (hex string),
                       ext_oid (string)
        key:           string - file path to key

        result:        Apache config includes virtual servers for issued challs
        """

        # Check to make sure options-ssl.conf is installed
        if not os.path.isfile(CONFIG.OPTIONS_SSL_CONF):
            dist_conf = pkg_resources.resource_filename(
                __name__, os.path.basename(CONFIG.OPTIONS_SSL_CONF))
            shutil.copyfile(dist_conf, CONFIG.OPTIONS_SSL_CONF)

        # TODO: Use ip address of existing vhost instead of relying on FQDN
        configText = "<IfModule mod_ssl.c> \n"
        for idx, lis in enumerate(listlistAddrs):
            configText += self.__getConfigText(listSNITuple[idx][2],
                                               lis,
                                               dvsni_key)
        configText += "</IfModule> \n"

        self.dvsni_conf_include_check(mainConfig)
        self.register_file_creation(True, CONFIG.APACHE_CHALLENGE_CONF)
        newConf = open(CONFIG.APACHE_CHALLENGE_CONF, 'w')
        newConf.write(configText)
        newConf.close()

    def dvsni_conf_include_check(self, mainConfig):
        """
        Adds DVSNI challenge include file if it does not already exist
        within mainConfig

        mainConfig:  string - file path to main user apache config file

        result: User Apache configuration includes chocolate sni challenge file
        """
        if len(self.find_directive(
                case_i("Include"), CONFIG.APACHE_CHALLENGE_CONF)) == 0:
            # print "Including challenge virtual host(s)"
            self.add_dir("/files" + mainConfig,
                         "Include", CONFIG.APACHE_CHALLENGE_CONF)

    def dvsni_create_chall_cert(self, name, ext, nonce, key):
        """
        Modifies challenge certificate configuration and creates challenge cert

        ext:    string - hex z value
        nonce:  string - hex
        key:    string - file path to key

        result: certificate created at dvsni_get_cert_file(nonce)
        """

        self.register_file_creation(True, self.dvsni_get_cert_file(nonce))

        cert_pem = crypto_util.make_ss_cert(
            key, [nonce + CONFIG.INVALID_EXT, name, ext])

        with open(self.dvsni_get_cert_file(nonce), 'w') as f:
            f.write(cert_pem)

    def dvsni_gen_ext(self, r, s):
        """
        Generates z to be placed in certificate extension

        r:    byte array
        s:    byte array

        result: returns z + CONFIG.INVALID_EXT
        """
        h = hashlib.new('sha256')
        h.update(r)
        h.update(s)

        return h.hexdigest() + CONFIG.INVALID_EXT


def case_i(string):
    """
    Returns a sloppy, but necessary version of a case insensitive regex.
    Any string should be able to be submitted and the string is
    escaped and then made case insensitive.
    May be replaced by a more proper /i once augeas 1.0 is widely
    supported.
    """

    return "".join(["["+c.upper()+c.lower()+"]"
                    if c.isalpha() else c for c in re.escape(string)])


def strip_dir(path):
    """
    Precondition: file_path is a file path, ie. not an augeas section
    or directive path
    Returns the current directory from a file_path along with the file
    """
    index = path.rfind("/")
    if index > 0:
        return path[:index+1]
    # No directory
    return ""


def main():
    config = ApacheConfigurator()
    logger.setLogger(logger.FileLogger(sys.stdout))
    logger.setLogLevel(logger.DEBUG)
    """
    for v in config.vhosts:
        print v.file
        print v.addrs
        for name in v.names:
            print name
    """
    print config.find_directive(
        config.case_i("NameVirtualHost"), config.case_i("holla:443"))

    """
    for m in config.find_directive("Listen", "443"):
        print "Directive Path:", m, "Value:", config.aug.get(m)

    for v in config.vhosts:
        for a in v.addrs:
            print "Address:",a, "- Is name vhost?", config.is_name_vhost(a)

    print config.get_all_names()
    """
    """
    test_file = "/home/james/Desktop/ports_test.conf"
    config.parse_file(test_file)

    config.aug.insert("/files"+test_file+"/IfModule[1]/arg","directive",False)
    config.aug.set("/files" +test_file+ "/IfModule[1]/directive[1]", "Listen")
    config.aug.set("/files" +test_file+ "/IfModule[1]/directive[1]/arg", "556")
    config.aug.set("/files" +test_file+ "/IfModule[1]/directive[2]", "Listen")
    config.aug.set("/files" +test_file+ "/IfModule[1]/directive[2]/arg", "555")

    #config.save_notes = "Added listen 431 for test"
    #config.register_file_creation("/home/james/Desktop/new_file.txt")
    #config.save("Testing Saves", False)
    #config.recover_checkpoint(1)
    """
    # config.display_checkpoints()
    config.config_test()
    """
    # Testing redirection and make_vhost_ssl
    ssl_vh = None
    for vh in config.vhosts:
        if not vh.addrs:
            print vh.names
            print vh.file
        if vh.addrs[0] == "23.20.47.131:80":
            print "Here we go"
            ssl_vh = config.make_vhost_ssl(vh)

    config.enable_redirect(ssl_vh)
    """
    """
    for vh in config.vhosts:
        if len(vh.names) > 0:
            config.deploy_cert(vh,
                               "/home/james/Documents/apache_choc/req.pem",
                               "/home/james/Documents/apache_choc/key.pem",
                               "/home/james/Downloads/sub.class1.server.ca.pem")
    """

if __name__ == "__main__":
    main()<|MERGE_RESOLUTION|>--- conflicted
+++ resolved
@@ -973,15 +973,10 @@
                                   stdout=open("/dev/null", 'w'),
                                   stderr=open("/dev/null", 'w'))
             # Hopefully this waits for output
-<<<<<<< HEAD
-            subprocess.check_call(["sudo", "/etc/init.d/apache2", "restart"], stdout=open("/dev/null", 'w'), stderr=open("/dev/null", 'w'))
-        except (OSError, subprocess.CalledProcessError) as e:
-=======
             subprocess.check_call(["sudo", "/etc/init.d/apache2", "restart"],
                                   stdout=open("/dev/null", 'w'),
                                   stderr=open("/dev/null", 'w'))
-        except Exception as e:
->>>>>>> a83781f7
+        except (OSError, subprocess.CalledProcessError) as e:
             logger.error("Error enabling mod_" + mod_name)
             logger.error("Exception: %s" % str(e))
             sys.exit(1)
