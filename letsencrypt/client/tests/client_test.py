"""letsencrypt.client.client.py tests."""
import unittest

import mock

from letsencrypt.client import errors


class RollbackTest(unittest.TestCase):
    """Test the rollback function."""
    def setUp(self):
        self.m_install = mock.MagicMock()

    @classmethod
    def _call(cls, checkpoints):
        from letsencrypt.client.client import rollback
        rollback(checkpoints)

    @mock.patch("letsencrypt.client.client.determine_installer")
    def test_no_problems(self, mock_det):
        mock_det.side_effect = self.m_install

        self._call(1)

        self.assertEqual(self.m_install().rollback_checkpoints.call_count, 1)
        self.assertEqual(self.m_install().restart.call_count, 1)

    @mock.patch("letsencrypt.client.client.zope.component.getUtility")
    @mock.patch("letsencrypt.client.reverter.Reverter")
    @mock.patch("letsencrypt.client.client.determine_installer")
    def test_misconfiguration_fixed(self, mock_det, mock_rev, mock_input):
        mock_det.side_effect = [errors.LetsEncryptMisconfigurationError,
                                self.m_install]
<<<<<<< HEAD
        self.m_input().yesno.return_value = True
=======
        mock_input().generic_yesno.return_value = True
>>>>>>> a740d530

        self._call(1)

        # Don't rollback twice... (only on one object)
        self.assertEqual(self.m_install().rollback_checkpoints.call_count, 0)
        self.assertEqual(mock_rev().rollback_checkpoints.call_count, 1)

        # Only restart once
        self.assertEqual(self.m_install.restart.call_count, 1)

    @mock.patch("letsencrypt.client.client.zope.component.getUtility")
    @mock.patch("letsencrypt.client.client.logging.warning")
    @mock.patch("letsencrypt.client.reverter.Reverter")
    @mock.patch("letsencrypt.client.client.determine_installer")
    def test_misconfiguration_remains(
            self, mock_det, mock_rev, mock_warn, mock_input):
        mock_det.side_effect = errors.LetsEncryptMisconfigurationError

<<<<<<< HEAD
        self.m_input().yesno.return_value = True
=======
        mock_input().generic_yesno.return_value = True
>>>>>>> a740d530

        self._call(1)

        # Don't rollback twice... (only on one object)
        self.assertEqual(self.m_install().rollback_checkpoints.call_count, 0)
        self.assertEqual(mock_rev().rollback_checkpoints.call_count, 1)

        # Never call restart because init never succeeds
        self.assertEqual(self.m_install().restart.call_count, 0)
        # There should be a warning about the remaining problem
        self.assertEqual(mock_warn.call_count, 1)

    @mock.patch("letsencrypt.client.client.zope.component.getUtility")
    @mock.patch("letsencrypt.client.reverter.Reverter")
    @mock.patch("letsencrypt.client.client.determine_installer")
    def test_user_decides_to_manually_investigate(
            self, mock_det, mock_rev, mock_input):
        mock_det.side_effect = errors.LetsEncryptMisconfigurationError

<<<<<<< HEAD
        self.m_input().yesno.return_value = False
=======
        mock_input().generic_yesno.return_value = False
>>>>>>> a740d530

        self._call(1)

        # Neither is ever called
        self.assertEqual(self.m_install().rollback_checkpoints.call_count, 0)
        self.assertEqual(mock_rev().rollback_checkpoints.call_count, 0)

    @mock.patch("letsencrypt.client.client.determine_installer")
    def test_no_installer(self, mock_det):
        mock_det.return_value = None

        # Just make sure no exceptions are raised
        self._call(1)


if __name__ == "__main__":
    unittest.main()<|MERGE_RESOLUTION|>--- conflicted
+++ resolved
@@ -31,11 +31,7 @@
     def test_misconfiguration_fixed(self, mock_det, mock_rev, mock_input):
         mock_det.side_effect = [errors.LetsEncryptMisconfigurationError,
                                 self.m_install]
-<<<<<<< HEAD
         self.m_input().yesno.return_value = True
-=======
-        mock_input().generic_yesno.return_value = True
->>>>>>> a740d530
 
         self._call(1)
 
@@ -54,11 +50,7 @@
             self, mock_det, mock_rev, mock_warn, mock_input):
         mock_det.side_effect = errors.LetsEncryptMisconfigurationError
 
-<<<<<<< HEAD
         self.m_input().yesno.return_value = True
-=======
-        mock_input().generic_yesno.return_value = True
->>>>>>> a740d530
 
         self._call(1)
 
@@ -78,11 +70,7 @@
             self, mock_det, mock_rev, mock_input):
         mock_det.side_effect = errors.LetsEncryptMisconfigurationError
 
-<<<<<<< HEAD
         self.m_input().yesno.return_value = False
-=======
-        mock_input().generic_yesno.return_value = False
->>>>>>> a740d530
 
         self._call(1)
 
