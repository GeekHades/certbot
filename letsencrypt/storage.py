"""Renewable certificates storage."""
import datetime
import os
import re
import shutil
import time

import configobj
import OpenSSL
import parsedatetime
import pytz
import pyrfc3339

from letsencrypt import crypto_util
from letsencrypt import constants
from letsencrypt import crypto_util
from letsencrypt import errors
from letsencrypt import le_util

ALL_FOUR = ("cert", "privkey", "chain", "fullchain")


def config_with_defaults(config=None):
    """Merge supplied config, if provided, on top of builtin defaults."""
    defaults_copy = configobj.ConfigObj(constants.RENEWER_DEFAULTS)
    defaults_copy.merge(config if config is not None else configobj.ConfigObj())
    return defaults_copy


def parse_time_interval(interval, textparser=parsedatetime.Calendar()):
    """Parse the time specified time interval.

    The interval can be in the English-language format understood by
    parsedatetime, e.g., '10 days', '3 weeks', '6 months', '9 hours', or
    a sequence of such intervals like '6 months 1 week' or '3 days 12
    hours'. If an integer is found with no associated unit, it is
    interpreted by default as a number of days.

    :param str interval: The time interval to parse.

    :returns: The interpretation of the time interval.
    :rtype: :class:`datetime.timedelta`"""

    if interval.strip().isdigit():
        interval += " days"
    return datetime.timedelta(0, time.mktime(textparser.parse(
        interval, time.localtime(0))[0]))


class RenewableCert(object):  # pylint: disable=too-many-instance-attributes
    """Renewable certificate.

    Represents a lineage of certificates that is under the management
    of the Let's Encrypt client, indicated by the existence of an
    associated renewal configuration file.

    Note that the notion of "current version" for a lineage is
    maintained on disk in the structure of symbolic links, and is not
    explicitly stored in any instance variable in this object. The
    RenewableCert object is able to determine information about the
    current (or other) version by accessing data on disk, but does not
    inherently know any of this information except by examining the
    symbolic links as needed. The instance variables mentioned below
    point to symlinks that reflect the notion of "current version" of
    each managed object, and it is these paths that should be used when
    configuring servers to use the certificate managed in a lineage.
    These paths are normally within the "live" directory, and their
    symlink targets -- the actual cert files -- are normally found
    within the "archive" directory.

    :ivar str cert: The path to the symlink representing the current
        version of the certificate managed by this lineage.
    :ivar str privkey: The path to the symlink representing the current
        version of the private key managed by this lineage.
    :ivar str chain: The path to the symlink representing the current version
        of the chain managed by this lineage.
    :ivar str fullchain: The path to the symlink representing the
        current version of the fullchain (combined chain and cert)
        managed by this lineage.
    :ivar configobj.ConfigObj configuration: The renewal configuration
        options associated with this lineage, obtained from parsing the
        renewal configuration file and/or systemwide defaults.

    """
    def __init__(self, configfile, config_opts=None, cli_config=None):
        """Instantiate a RenewableCert object from an existing lineage.

        :param configobj.ConfigObj configfile: an already-parsed
            ConfigObj object made from reading the renewal config file
            that defines this lineage.

        :param configobj.ConfigObj config_opts: systemwide defaults for
            renewal properties not otherwise specified in the individual
            renewal config file.
        :param .RenewerConfiguration cli_config:

        :raises .CertStorageError: if the configuration file's name didn't end
            in ".conf", or the file is missing or broken.
        :raises TypeError: if the provided renewal configuration isn't a
            ConfigObj object.

        """
        self.cli_config = cli_config
        if isinstance(configfile, configobj.ConfigObj):
            if not os.path.basename(configfile.filename).endswith(".conf"):
                raise errors.CertStorageError(
                    "renewal config file name must end in .conf")
            self.lineagename = os.path.basename(
                configfile.filename)[:-len(".conf")]
        else:
            raise TypeError("RenewableCert config must be ConfigObj object")

        # self.configuration should be used to read parameters that
        # may have been chosen based on default values from the
        # systemwide renewal configuration; self.configfile should be
        # used to make and save changes.
        self.configfile = configfile
        # TODO: Do we actually use anything from defaults and do we want to
        #       read further defaults from the systemwide renewal configuration
        #       file at this stage?
        self.configuration = config_with_defaults(config_opts)
        self.configuration.merge(self.configfile)

        if not all(x in self.configuration for x in ALL_FOUR):
            raise errors.CertStorageError(
                "renewal config file {0} is missing a required "
                "file reference".format(configfile))

        self.cert = self.configuration["cert"]
        self.privkey = self.configuration["privkey"]
        self.chain = self.configuration["chain"]
        self.fullchain = self.configuration["fullchain"]

    def consistent(self):
        """Are the files associated with this lineage self-consistent?

        :returns: Whether the files stored in connection with this
            lineage appear to be correct and consistent with one
            another.
        :rtype: bool

        """
        # Each element must be referenced with an absolute path
        if any(not os.path.isabs(x) for x in
               (self.cert, self.privkey, self.chain, self.fullchain)):
            return False

        # Each element must exist and be a symbolic link
        if any(not os.path.islink(x) for x in
               (self.cert, self.privkey, self.chain, self.fullchain)):
            return False
        for kind in ALL_FOUR:
            link = getattr(self, kind)
            where = os.path.dirname(link)
            target = os.readlink(link)
            if not os.path.isabs(target):
                target = os.path.join(where, target)

            # Each element's link must point within the cert lineage's
            # directory within the official archive directory
            desired_directory = os.path.join(
                self.cli_config.archive_dir, self.lineagename)
            if not os.path.samefile(os.path.dirname(target),
                                    desired_directory):
                return False

            # The link must point to a file that exists
            if not os.path.exists(target):
                return False

            # The link must point to a file that follows the archive
            # naming convention
            pattern = re.compile(r"^{0}([0-9]+)\.pem$".format(kind))
            if not pattern.match(os.path.basename(target)):
                return False

            # It is NOT required that the link's target be a regular
            # file (it may itself be a symlink). But we should probably
            # do a recursive check that ultimately the target does
            # exist?
        # XXX: Additional possible consistency checks (e.g.
        #      cryptographic validation of the chain being a chain,
        #      the chain matching the cert, and the cert matching
        #      the subject key)
        # XXX: All four of the targets are in the same directory
        #      (This check is redundant with the check that they
        #      are all in the desired directory!)
        #      len(set(os.path.basename(self.current_target(x)
        #      for x in ALL_FOUR))) == 1
        return True

    def fix(self):
        """Attempt to fix defects or inconsistencies in this lineage.

        .. todo:: Currently unimplemented.

        """
        # TODO: Figure out what kinds of fixes are possible.  For
        #       example, checking if there is a valid version that
        #       we can update the symlinks to.  (Maybe involve
        #       parsing keys and certs to see if they exist and
        #       if a key corresponds to the subject key of a cert?)

    # TODO: In general, the symlink-reading functions below are not
    #       cautious enough about the possibility that links or their
    #       targets may not exist.  (This shouldn't happen, but might
    #       happen as a result of random tampering by a sysadmin, or
    #       filesystem errors, or crashes.)

    def current_target(self, kind):
        """Returns full path to which the specified item currently points.

        :param str kind: the lineage member item ("cert", "privkey",
            "chain", or "fullchain")

        :returns: The path to the current version of the specified
            member.
        :rtype: str

        """
        if kind not in ALL_FOUR:
            raise errors.CertStorageError("unknown kind of item")
        link = getattr(self, kind)
        if not os.path.exists(link):
            return None
        target = os.readlink(link)
        if not os.path.isabs(target):
            target = os.path.join(os.path.dirname(link), target)
        return os.path.abspath(target)

    def current_version(self, kind):
        """Returns numerical version of the specified item.

        For example, if kind is "chain" and the current chain link
        points to a file named "chain7.pem", returns the integer 7.

        :param str kind: the lineage member item ("cert", "privkey",
            "chain", or "fullchain")

        :returns: the current version of the specified member.
        :rtype: int

        """
        if kind not in ALL_FOUR:
            raise errors.CertStorageError("unknown kind of item")
        pattern = re.compile(r"^{0}([0-9]+)\.pem$".format(kind))
        target = self.current_target(kind)
        if target is None or not os.path.exists(target):
            target = ""
        matches = pattern.match(os.path.basename(target))
        if matches:
            return int(matches.groups()[0])
        else:
            return None

    def version(self, kind, version):
        """The filename that corresponds to the specified version and kind.

        .. warning:: The specified version may not exist in this
           lineage. There is no guarantee that the file path returned
           by this method actually exists.

        :param str kind: the lineage member item ("cert", "privkey",
            "chain", or "fullchain")
        :param int version: the desired version

        :returns: The path to the specified version of the specified member.
        :rtype: str

        """
        if kind not in ALL_FOUR:
            raise errors.CertStorageError("unknown kind of item")
        where = os.path.dirname(self.current_target(kind))
        return os.path.join(where, "{0}{1}.pem".format(kind, version))

    def available_versions(self, kind):
        """Which alternative versions of the specified kind of item exist?

        The archive directory where the current version is stored is
        consulted to obtain the list of alternatives.

        :param str kind: the lineage member item (
            ``cert``, ``privkey``, ``chain``, or ``fullchain``)

        :returns: all of the version numbers that currently exist (sorted)
        :rtype: `list` of `int`

        """
        if kind not in ALL_FOUR:
            raise errors.CertStorageError("unknown kind of item")
        where = os.path.dirname(self.current_target(kind))
        files = os.listdir(where)
        pattern = re.compile(r"^{0}([0-9]+)\.pem$".format(kind))
        matches = [pattern.match(f) for f in files]
        return sorted([int(m.groups()[0]) for m in matches if m])

    def newest_available_version(self, kind):
        """Newest available version of the specified kind of item?

        :param str kind: the lineage member item (``cert``,
            ``privkey``, ``chain``, or ``fullchain``)

        :returns: the newest available version of this member
        :rtype: int

        """
        return max(self.available_versions(kind))

    def latest_common_version(self):
        """Newest version for which all items are available?

        :returns: the newest available version for which all members
            (``cert, ``privkey``, ``chain``, and ``fullchain``) exist
        :rtype: int

        """
        # TODO: this can raise CertStorageError if there is no version overlap
        #       (it should probably return None instead)
        # TODO: this can raise a spurious AttributeError if the current
        #       link for any kind is missing (it should probably return None)
        versions = [self.available_versions(x) for x in ALL_FOUR]
        return max(n for n in versions[0] if all(n in v for v in versions[1:]))

    def next_free_version(self):
        """Smallest version newer than all full or partial versions?

        :returns: the smallest version number that is larger than any
            version of any item currently stored in this lineage
        :rtype: int

        """
        # TODO: consider locking/mutual exclusion between updating processes
        # This isn't self.latest_common_version() + 1 because we don't want
        # collide with a version that might exist for one file type but not
        # for the others.
        return max(self.newest_available_version(x) for x in ALL_FOUR) + 1

    def has_pending_deployment(self):
        """Is there a later version of all of the managed items?

        :returns: ``True`` if there is a complete version of this
            lineage with a larger version number than the current
            version, and ``False`` otherwise
        :rtype: bool

        """
        # TODO: consider whether to assume consistency or treat
        #       inconsistent/consistent versions differently
        smallest_current = min(self.current_version(x) for x in ALL_FOUR)
        return smallest_current < self.latest_common_version()

    def update_link_to(self, kind, version):
        """Make the specified item point at the specified version.

        (Note that this method doesn't verify that the specified version
        exists.)

        :param str kind: the lineage member item ("cert", "privkey",
            "chain", or "fullchain")
        :param int version: the desired version

        """
        if kind not in ALL_FOUR:
            raise errors.CertStorageError("unknown kind of item")
        link = getattr(self, kind)
        filename = "{0}{1}.pem".format(kind, version)
        # Relative rather than absolute target directory
        target_directory = os.path.dirname(os.readlink(link))
        # TODO: it could be safer to make the link first under a temporary
        #       filename, then unlink the old link, then rename the new link
        #       to the old link; this ensures that this process is able to
        #       create symlinks.
        # TODO: we might also want to check consistency of related links
        #       for the other corresponding items
        os.unlink(link)
        os.symlink(os.path.join(target_directory, filename), link)

    def update_all_links_to(self, version):
        """Change all member objects to point to the specified version.

        :param int version: the desired version"""

        for kind in ALL_FOUR:
            self.update_link_to(kind, version)

    def _notafterbefore(self, method, version):
        """Internal helper function for finding notbefore/notafter."""
        pem = open(self._get_target(version)).read()
        x509 = OpenSSL.crypto.load_certificate(OpenSSL.crypto.FILETYPE_PEM,
                                               pem)
        i = method(x509)
        return pyrfc3339.parse(i[0:4] + "-" + i[4:6] + "-" + i[6:8] + "T" +
                               i[8:10] + ":" + i[10:12] + ":" + i[12:])

    def notbefore(self, version=None):
        """When does the specified cert version start being valid?

        (If no version is specified, use the current version.)

        :param int version: the desired version number

        :returns: the notBefore value from the specified cert version in
            this lineage
        :rtype: :class:`datetime.datetime`

        """
        return self._notafterbefore(lambda x509: x509.get_notBefore(), version)

    def notafter(self, version=None):
        """When does the specified cert version stop being valid?

        (If no version is specified, use the current version.)

        :param int version: the desired version number

        :returns: the notAfter value from the specified cert version in
            this lineage
        :rtype: :class:`datetime.datetime`

        """
        return self._notafterbefore(lambda x509: x509.get_notAfter(), version)

<<<<<<< HEAD
    def _get_target(self, version=None):
        if version is None:
            return self.current_target("cert")
        else:
            return self.version("cert", version)

    def fingerprint(self, alg="sha1", version=None):
        """Get the fingerprint of the certificate.

        :param str alg: Hash algorithm as supported by pyopenssl
        :param int version: Desired version number

        :returns: fingerprint

        """
        return self.pyopenssl(version).digest(alg)

=======
>>>>>>> 23edd48d
    def names(self, version=None):
        """What are the subject names of this certificate?

        (If no version is specified, use the current version.)

        :param int version: the desired version number
        :returns: the subject names
        :rtype: `list` of `str`

        """
<<<<<<< HEAD
        with open(self._get_target(version)) as f:
            sans = crypto_util.get_sans_from_cert(f.read())
        return sans

    def pyopenssl(self, version=None):

        with open(self._get_target(version)) as cert_file:
            return crypto_util.pyopenssl_load_certificate(cert_file.read())[0]
=======
        if version is None:
            target = self.current_target("cert")
        else:
            target = self.version("cert", version)
        with open(target) as f:
            return crypto_util.get_sans_from_cert(f.read())
>>>>>>> 23edd48d

    def should_autodeploy(self):
        """Should this lineage now automatically deploy a newer version?

        This is a policy question and does not only depend on whether
        there is a newer version of the cert. (This considers whether
        autodeployment is enabled, whether a relevant newer version
        exists, and whether the time interval for autodeployment has
        been reached.)

        :returns: whether the lineage now ought to autodeploy an
            existing newer cert version
        :rtype: bool

        """
        if ("autodeploy" not in self.configuration or
                self.configuration.as_bool("autodeploy")):
            if self.has_pending_deployment():
                interval = self.configuration.get("deploy_before_expiry",
                                                  "5 days")
                autodeploy_interval = parse_time_interval(interval)
                expiry = self.notafter()
                now = datetime.datetime.utcnow().replace(tzinfo=pytz.UTC)
                remaining = expiry - now
                if remaining < autodeploy_interval:
                    return True
        return False

    def ocsp_revoked(self, version=None):
        # pylint: disable=no-self-use,unused-argument
        """Is the specified cert version revoked according to OCSP?

        Also returns True if the cert version is declared as intended
        to be revoked according to Let's Encrypt OCSP extensions.
        (If no version is specified, uses the current version.)

        This method is not yet implemented and currently always returns
        False.

        :param int version: the desired version number

        :returns: whether the certificate is or will be revoked
        :rtype: bool

        """
        # XXX: This query and its associated network service aren't
        # implemented yet, so we currently return False (indicating that the
        # certificate is not revoked).
        return False

    def should_autorenew(self):
        """Should we now try to autorenew the most recent cert version?

        This is a policy question and does not only depend on whether
        the cert is expired. (This considers whether autorenewal is
        enabled, whether the cert is revoked, and whether the time
        interval for autorenewal has been reached.)

        Note that this examines the numerically most recent cert version,
        not the currently deployed version.

        :returns: whether an attempt should now be made to autorenew the
            most current cert version in this lineage
        :rtype: bool

        """
        if ("autorenew" not in self.configuration or
                self.configuration.as_bool("autorenew")):
            # Consider whether to attempt to autorenew this cert now

            # Renewals on the basis of revocation
            if self.ocsp_revoked(self.latest_common_version()):
                return True

            # Renewals on the basis of expiry time
            interval = self.configuration.get("renew_before_expiry", "10 days")
            autorenew_interval = parse_time_interval(interval)
            expiry = self.notafter(self.latest_common_version())
            now = datetime.datetime.utcnow().replace(tzinfo=pytz.UTC)
            remaining = expiry - now
            if remaining < autorenew_interval:
                return True
            return False

    @classmethod
    def new_lineage(cls, lineagename, cert, privkey, chain,
                    renewalparams=None, config=None, cli_config=None):
        # pylint: disable=too-many-locals,too-many-arguments
        """Create a new certificate lineage.

        Attempts to create a certificate lineage -- enrolled for
        potential future renewal -- with the (suggested) lineage name
        lineagename, and the associated cert, privkey, and chain (the
        associated fullchain will be created automatically). Optional
        configurator and renewalparams record the configuration that was
        originally used to obtain this cert, so that it can be reused
        later during automated renewal.

        Returns a new RenewableCert object referring to the created
        lineage. (The actual lineage name, as well as all the relevant
        file paths, will be available within this object.)

        :param str lineagename: the suggested name for this lineage
            (normally the current cert's first subject DNS name)
        :param str cert: the initial certificate version in PEM format
        :param str privkey: the private key in PEM format
        :param str chain: the certificate chain in PEM format
        :param configobj.ConfigObj renewalparams: parameters that
            should be used when instantiating authenticator and installer
            objects in the future to attempt to renew this cert or deploy
            new versions of it
        :param configobj.ConfigObj config: renewal configuration
            defaults, affecting, for example, the locations of the
            directories where the associated files will be saved

        :returns: the newly-created RenewalCert object
        :rtype: :class:`storage.renewableCert`"""

        config = config_with_defaults(config)
        # This attempts to read the renewer config file and augment or replace
        # the renewer defaults with any options contained in that file.  If
        # renewer_config_file is undefined or if the file is nonexistent or
        # empty, this .merge() will have no effect.
        config.merge(configobj.ConfigObj(cli_config.renewer_config_file))

        # Examine the configuration and find the new lineage's name
        for i in (cli_config.renewal_configs_dir, cli_config.archive_dir,
                  cli_config.live_dir):
            if not os.path.exists(i):
                os.makedirs(i, 0700)
        config_file, config_filename = le_util.unique_lineage_name(
            cli_config.renewal_configs_dir, lineagename)
        if not config_filename.endswith(".conf"):
            raise errors.CertStorageError(
                "renewal config file name must end in .conf")

        # Determine where on disk everything will go
        # lineagename will now potentially be modified based on which
        # renewal configuration file could actually be created
        lineagename = os.path.basename(config_filename)[:-len(".conf")]
        archive = os.path.join(cli_config.archive_dir, lineagename)
        live_dir = os.path.join(cli_config.live_dir, lineagename)
        if os.path.exists(archive):
            raise errors.CertStorageError(
                "archive directory exists for " + lineagename)
        if os.path.exists(live_dir):
            raise errors.CertStorageError(
                "live directory exists for " + lineagename)
        os.mkdir(archive)
        os.mkdir(live_dir)
        relative_archive = os.path.join("..", "..", "archive", lineagename)

        # Put the data into the appropriate files on disk
        target = dict([(kind, os.path.join(live_dir, kind + ".pem"))
                       for kind in ALL_FOUR])
        for kind in ALL_FOUR:
            os.symlink(os.path.join(relative_archive, kind + "1.pem"),
                       target[kind])
        with open(target["cert"], "w") as f:
            f.write(cert)
        with open(target["privkey"], "w") as f:
            f.write(privkey)
            # XXX: Let's make sure to get the file permissions right here
        with open(target["chain"], "w") as f:
            f.write(chain)
        with open(target["fullchain"], "w") as f:
            # assumes that OpenSSL.crypto.dump_certificate includes
            # ending newline character
            f.write(cert + chain)

        # Document what we've done in a new renewal config file
        config_file.close()
        new_config = configobj.ConfigObj(config_filename, create_empty=True)
        for kind in ALL_FOUR:
            new_config[kind] = target[kind]
        if renewalparams:
            new_config["renewalparams"] = renewalparams
            new_config.comments["renewalparams"] = ["",
                                                    "Options and defaults used"
                                                    " in the renewal process"]
        # TODO: add human-readable comments explaining other available
        #       parameters
        new_config.write()
        return cls(new_config, config, cli_config)

    def save_successor(self, prior_version, new_cert, new_privkey, new_chain):
        """Save new cert and chain as a successor of a prior version.

        Returns the new version number that was created.

        .. note:: this function does NOT update links to deploy this
                  version

        :param int prior_version: the old version to which this version
            is regarded as a successor (used to choose a privkey, if the
            key has not changed, but otherwise this information is not
            permanently recorded anywhere)
        :param str new_cert: the new certificate, in PEM format
        :param str new_privkey: the new private key, in PEM format,
            or ``None``, if the private key has not changed
        :param str new_chain: the new chain, in PEM format

        :returns: the new version number that was created
        :rtype: int

        """
        # XXX: assumes official archive location rather than examining links
        # XXX: consider using os.open for availability of os.O_EXCL
        # XXX: ensure file permissions are correct; also create directories
        #      if needed (ensuring their permissions are correct)
        # Figure out what the new version is and hence where to save things

        target_version = self.next_free_version()
        archive = self.cli_config.archive_dir
        prefix = os.path.join(archive, self.lineagename)
        target = dict(
            [(kind,
              os.path.join(prefix, "{0}{1}.pem".format(kind, target_version)))
             for kind in ALL_FOUR])

        # Distinguish the cases where the privkey has changed and where it
        # has not changed (in the latter case, making an appropriate symlink
        # to an earlier privkey version)
        if new_privkey is None:
            # The behavior below keeps the prior key by creating a new
            # symlink to the old key or the target of the old key symlink.
            old_privkey = os.path.join(
                prefix, "privkey{0}.pem".format(prior_version))
            if os.path.islink(old_privkey):
                old_privkey = os.readlink(old_privkey)
            else:
                old_privkey = "privkey{0}.pem".format(prior_version)
            os.symlink(old_privkey, target["privkey"])
        else:
            with open(target["privkey"], "w") as f:
                f.write(new_privkey)

        # Save everything else
        with open(target["cert"], "w") as f:
            f.write(new_cert)
        with open(target["chain"], "w") as f:
            f.write(new_chain)
        with open(target["fullchain"], "w") as f:
            f.write(new_cert + new_chain)
        return target_version

    def delete(self):
        """Delete all data associated with RenewableCert."""
        for kind in ALL_FOUR:
            versions = self.available_versions(kind)
            if kind != "privkey":
                for version in versions:
                    os.remove(self.version(kind, version))
            else:
                for version in versions:
                    le_util.run_script(
                        [self.cli_config.delete_tool, "--remove",
                         self.version(kind, version)])

        b_name = os.path.splitext(os.path.basename(self.configfile.filename))[0]

        os.removedirs(os.path.join(self.cli_config.archive_dir, b_name))
        # Residule broken symlinks remain here...
        shutil.rmtree(os.path.join(self.cli_config.live_dir, b_name))

        # Finally remove original configuration file
        os.remove(os.path.join(
            self.cli_config.renewal_configs_dir,
            os.path.basename(self.configfile.filename)))

    def formatted_str(self, version=None):
        cert_obj = self.pyopenssl(version)
        date_format = "%m-%d-%y"
        # TODO: Make an appropriate string out of the issuer
        issuer = cert_obj.get_issuer()

        return (
            "Names: {names}{br}"
            "Issuer: {issuer}{br}"
            "Not Before: {nb}{br}"
            "Not After: {na}{br}"
            "Signature Alg: {sig}{br}"
            "Serial: {serial}{br}"
            "Fingerprint: {sha1}{br}"
        ).format(
            names=" ".join(crypto_util.get_sans_from_pyopenssl(cert_obj)),
            issuer=issuer.commonName,
            nb=self.notbefore(version).strftime(date_format),
            na=self.notafter(version).strftime(date_format),
            sig=cert_obj.get_signature_algorithm(),
            serial=cert_obj.get_serial_number(),
            sha1=cert_obj.digest("sha1"),
            br=os.linesep
        )<|MERGE_RESOLUTION|>--- conflicted
+++ resolved
@@ -11,7 +11,6 @@
 import pytz
 import pyrfc3339
 
-from letsencrypt import crypto_util
 from letsencrypt import constants
 from letsencrypt import crypto_util
 from letsencrypt import errors
@@ -420,7 +419,6 @@
         """
         return self._notafterbefore(lambda x509: x509.get_notAfter(), version)
 
-<<<<<<< HEAD
     def _get_target(self, version=None):
         if version is None:
             return self.current_target("cert")
@@ -438,8 +436,6 @@
         """
         return self.pyopenssl(version).digest(alg)
 
-=======
->>>>>>> 23edd48d
     def names(self, version=None):
         """What are the subject names of this certificate?
 
@@ -450,7 +446,6 @@
         :rtype: `list` of `str`
 
         """
-<<<<<<< HEAD
         with open(self._get_target(version)) as f:
             sans = crypto_util.get_sans_from_cert(f.read())
         return sans
@@ -459,14 +454,6 @@
 
         with open(self._get_target(version)) as cert_file:
             return crypto_util.pyopenssl_load_certificate(cert_file.read())[0]
-=======
-        if version is None:
-            target = self.current_target("cert")
-        else:
-            target = self.version("cert", version)
-        with open(target) as f:
-            return crypto_util.get_sans_from_cert(f.read())
->>>>>>> 23edd48d
 
     def should_autodeploy(self):
         """Should this lineage now automatically deploy a newer version?
