"""Let's Encrypt client API."""
import logging
import os

from cryptography.hazmat.backends import default_backend
from cryptography.hazmat.primitives.asymmetric import rsa
import OpenSSL
import zope.component

from acme import client as acme_client
from acme import jose
from acme import messages

from letsencrypt import account
from letsencrypt import auth_handler
from letsencrypt import configuration
from letsencrypt import constants
from letsencrypt import continuity_auth
from letsencrypt import crypto_util
from letsencrypt import errors
from letsencrypt import error_handler
from letsencrypt import interfaces
from letsencrypt import le_util
from letsencrypt import reverter
from letsencrypt import storage

from letsencrypt.display import ops as display_ops
from letsencrypt.display import enhancements


logger = logging.getLogger(__name__)


def _acme_from_config_key(config, key):
    # TODO: Allow for other alg types besides RS256
    return acme_client.Client(directory=config.server, key=key,
                              verify_ssl=(not config.no_verify_ssl))


def register(config, account_storage, tos_cb=None):
    """Register new account with an ACME CA.

    This function takes care of generating fresh private key,
    registering the account, optionally accepting CA Terms of Service
    and finally saving the account. It should be called prior to
    initialization of `Client`, unless account has already been created.

    :param .IConfig config: Client configuration.

    :param .AccountStorage account_storage: Account storage where newly
        registered account will be saved to. Save happens only after TOS
        acceptance step, so any account private keys or
        `.RegistrationResource` will not be persisted if `tos_cb`
        returns ``False``.

    :param tos_cb: If ACME CA requires the user to accept a Terms of
        Service before registering account, client action is
        necessary. For example, a CLI tool would prompt the user
        acceptance. `tos_cb` must be a callable that should accept
        `.RegistrationResource` and return a `bool`: ``True`` iff the
        Terms of Service present in the contained
        `.Registration.terms_of_service` is accepted by the client, and
        ``False`` otherwise. ``tos_cb`` will be called only if the
        client acction is necessary, i.e. when ``terms_of_service is not
        None``. This argument is optional, if not supplied it will
        default to automatic acceptance!

    :raises letsencrypt.errors.Error: In case of any client problems, in
        particular registration failure, or unaccepted Terms of Service.
    :raises acme.errors.Error: In case of any protocol problems.

    :returns: Newly registered and saved account, as well as protocol
        API handle (should be used in `Client` initialization).
    :rtype: `tuple` of `.Account` and `acme.client.Client`

    """
    # Log non-standard actions, potentially wrong API calls
    if account_storage.find_all():
        logger.info("There are already existing accounts for %s", config.server)
    if config.email is None:
        logger.warn("Registering without email!")

    # Each new registration shall use a fresh new key
    key = jose.JWKRSA(key=jose.ComparableRSAKey(
        rsa.generate_private_key(
            public_exponent=65537,
            key_size=config.rsa_key_size,
            backend=default_backend())))
    acme = _acme_from_config_key(config, key)
    # TODO: add phone?
    regr = acme.register(messages.NewRegistration.from_data(email=config.email))

    if regr.terms_of_service is not None:
        if tos_cb is not None and not tos_cb(regr):
            raise errors.Error(
                "Registration cannot proceed without accepting "
                "Terms of Service.")
        regr = acme.agree_to_tos(regr)

    acc = account.Account(regr, key)
    account.report_new_account(acc, config)
    account_storage.save(acc)
    return acc, acme


class Client(object):
    """ACME protocol client.

    :ivar .IConfig config: Client configuration.
    :ivar .Account account: Account registered with `register`.
    :ivar .AuthHandler auth_handler: Authorizations handler that will
        dispatch DV and Continuity challenges to appropriate
        authenticators (providing `.IAuthenticator` interface).
    :ivar .IAuthenticator dv_auth: Prepared (`.IAuthenticator.prepare`)
        authenticator that can solve the `.constants.DV_CHALLENGES`.
    :ivar .IInstaller installer: Installer.
    :ivar acme.client.Client acme: Optional ACME client API handle.
       You might already have one from `register`.

    """

    def __init__(self, config, account_, dv_auth, installer, acme=None):
        """Initialize a client."""
        self.config = config
        self.account = account_
        self.dv_auth = dv_auth
        self.installer = installer

        # Initialize ACME if account is provided
        if acme is None and self.account is not None:
            acme = _acme_from_config_key(config, self.account.key)
        self.acme = acme

        # TODO: Check if self.config.enroll_autorenew is None. If
        # so, set it based to the default: figure out if dv_auth is
        # standalone (then default is False, otherwise default is True)

        if dv_auth is not None:
            cont_auth = continuity_auth.ContinuityAuthenticator(config,
                                                                installer)
            self.auth_handler = auth_handler.AuthHandler(
                dv_auth, cont_auth, self.acme, self.account)
        else:
            self.auth_handler = None

    def _obtain_certificate(self, domains, csr):
        """Obtain certificate.

        Internal function with precondition that `domains` are
        consistent with identifiers present in the `csr`.

        :param list domains: Domain names.
        :param .le_util.CSR csr: DER-encoded Certificate Signing
            Request. The key used to generate this CSR can be different
            than `authkey`.

        :returns: `.CertificateResource` and certificate chain (as
            returned by `.fetch_chain`).
        :rtype: tuple

        """
        if self.auth_handler is None:
            msg = ("Unable to obtain certificate because authenticator is "
                   "not set.")
            logger.warning(msg)
            raise errors.Error(msg)
        if self.account.regr is None:
            raise errors.Error("Please register with the ACME server first.")

        logger.debug("CSR: %s, domains: %s", csr, domains)

        authzr = self.auth_handler.get_authorizations(domains)
        certr = self.acme.request_issuance(
            jose.ComparableX509(OpenSSL.crypto.load_certificate_request(
                OpenSSL.crypto.FILETYPE_ASN1, csr.data)),
            authzr)
        return certr, self.acme.fetch_chain(certr)

    def obtain_certificate_from_csr(self, csr):
        """Obtain certficiate from CSR.

        :param .le_util.CSR csr: DER-encoded Certificate Signing
            Request.

        :returns: `.CertificateResource` and certificate chain (as
            returned by `.fetch_chain`).
        :rtype: tuple

        """
        return self._obtain_certificate(
            # TODO: add CN to domains?
            crypto_util.get_sans_from_csr(
                csr.data, OpenSSL.crypto.FILETYPE_ASN1), csr)

    def obtain_certificate(self, domains):
        """Obtains a certificate from the ACME server.

        `.register` must be called before `.obtain_certificate`

        :param set domains: domains to get a certificate

        :returns: `.CertificateResource`, certificate chain (as
            returned by `.fetch_chain`), and newly generated private key
            (`.le_util.Key`) and DER-encoded Certificate Signing Request
            (`.le_util.CSR`).
        :rtype: tuple

        """
        # Create CSR from names
        key = crypto_util.init_save_key(
            self.config.rsa_key_size, self.config.key_dir)
        csr = crypto_util.init_save_csr(key, domains, self.config.csr_dir)

        return self._obtain_certificate(domains, csr) + (key, csr)

    def obtain_and_enroll_certificate(self, domains, plugins):
        """Obtain and enroll certificate.

        Get a new certificate for the specified domains using the specified
        authenticator and installer, and then create a new renewable lineage
        containing it.

        :param list domains: Domains to request.
        :param plugins: A PluginsFactory object.

        :returns: A new :class:`letsencrypt.storage.RenewableCert` instance
            referred to the enrolled cert lineage, or False if the cert could
            not be obtained.

        """
        certr, chain, key, _ = self.obtain_certificate(domains)

        # TODO: remove this dirty hack
        self.config.namespace.authenticator = plugins.find_init(
            self.dv_auth).name
        if self.installer is not None:
            self.config.namespace.installer = plugins.find_init(
                self.installer).name

        # XXX: We clearly need a more general and correct way of getting
        # options into the configobj for the RenewableCert instance.
        # This is a quick-and-dirty way to do it to allow integration
        # testing to start.  (Note that the config parameter to new_lineage
        # ideally should be a ConfigObj, but in this case a dict will be
        # accepted in practice.)
        params = vars(self.config.namespace)
        config = {}
        cli_config = configuration.RenewerConfiguration(self.config.namespace)

        if (cli_config.config_dir != constants.CLI_DEFAULTS["config_dir"] or
                cli_config.work_dir != constants.CLI_DEFAULTS["work_dir"]):
            logger.warning(
                "Non-standard path(s), might not work with crontab installed "
                "by your operating system package manager")

        lineage = storage.RenewableCert.new_lineage(
            domains[0], OpenSSL.crypto.dump_certificate(
                OpenSSL.crypto.FILETYPE_PEM, certr.body),
            key.pem, crypto_util.dump_pyopenssl_chain(chain),
            params, config, cli_config)
        self._report_renewal_status(lineage)
        return lineage

    def _report_renewal_status(self, cert):
        # pylint: disable=no-self-use
        """Informs the user about automatic renewal and deployment.

        :param .RenewableCert cert: Newly issued certificate

        """
        if ("autorenew" not in cert.configuration or
                cert.configuration.as_bool("autorenew")):
            if ("autodeploy" not in cert.configuration or
                    cert.configuration.as_bool("autodeploy")):
                msg = "Automatic renewal and deployment has "
            else:
                msg = "Automatic renewal but not automatic deployment has "
        else:
            if ("autodeploy" not in cert.configuration or
                    cert.configuration.as_bool("autodeploy")):
                msg = "Automatic deployment but not automatic renewal has "
            else:
                msg = "Automatic renewal and deployment has not "

        msg += ("been enabled for your certificate. These settings can be "
                "configured in the directories under {0}.").format(
                    cert.cli_config.renewal_configs_dir)
        reporter = zope.component.getUtility(interfaces.IReporter)
        reporter.add_message(msg, reporter.LOW_PRIORITY, True)

    def save_certificate(self, certr, chain_cert, cert_path, chain_path):
        # pylint: disable=no-self-use
        """Saves the certificate received from the ACME server.

        :param certr: ACME "certificate" resource.
        :type certr: :class:`acme.messages.Certificate`

        :param list chain_cert:
        :param str cert_path: Candidate path to a certificate.
        :param str chain_path: Candidate path to a certificate chain.

        :returns: cert_path, chain_path (absolute paths to the actual files)
        :rtype: `tuple` of `str`

        :raises IOError: If unable to find room to write the cert files

        """
        for path in cert_path, chain_path:
            le_util.make_or_verify_dir(
                os.path.dirname(path), 0o755, os.geteuid(),
                self.config.strict_permissions)

        # try finally close
        cert_chain_abspath = None
        cert_file, act_cert_path = le_util.unique_file(cert_path, 0o644)
        # TODO: Except
        cert_pem = OpenSSL.crypto.dump_certificate(
            OpenSSL.crypto.FILETYPE_PEM, certr.body)
        try:
            cert_file.write(cert_pem)
        finally:
            cert_file.close()
        logger.info("Server issued certificate; certificate written to %s",
                    act_cert_path)

        if chain_cert:
            chain_file, act_chain_path = le_util.unique_file(
                chain_path, 0o644)
            # TODO: Except
            chain_pem = crypto_util.dump_pyopenssl_chain(chain_cert)
            try:
                chain_file.write(chain_pem)
            finally:
                chain_file.close()

            logger.info("Cert chain written to %s", act_chain_path)

            # This expects a valid chain file
            cert_chain_abspath = os.path.abspath(act_chain_path)

        return os.path.abspath(act_cert_path), cert_chain_abspath

    def deploy_certificate(self, domains, privkey_path, cert_path, chain_path):
        """Install certificate

        :param list domains: list of domains to install the certificate
        :param str privkey_path: path to certificate private key
        :param str cert_path: certificate file path (optional)
        :param str chain_path: chain file path

        """
        if self.installer is None:
            logger.warning("No installer specified, client is unable to deploy"
                           "the certificate")
            raise errors.Error("No installer available")

        chain_path = None if chain_path is None else os.path.abspath(chain_path)

        with error_handler.ErrorHandler(self.installer.recovery_routine):
            for dom in domains:
                # TODO: Provide a fullchain reference for installers like
                #       nginx that want it
                self.installer.deploy_cert(
                    dom, os.path.abspath(cert_path),
                    os.path.abspath(privkey_path), chain_path)

            self.installer.save("Deployed Let's Encrypt Certificate")
            # sites may have been enabled / final cleanup
            self.installer.restart()

    def enhance_config(self, domains, config):
        """Enhance the configuration.

        .. todo:: This needs to handle the specific enhancements offered by the
            installer. We will also have to find a method to pass in the chosen
            values efficiently.

        :param list domains: list of domains to configure

        :param .Configuration config: Config object

        :raises .errors.Error: if no installer is specified in the
            client.

        """
        if self.installer is None:
            logger.warning("No installer is specified, there isn't any "
                           "configuration to enhance.")
            raise errors.Error("No installer available")

        if config.redirect is None:
            config.redirect = enhancements.ask("redirect")

<<<<<<< HEAD
        if config.redirect:
=======
        # When support for more enhancements are added, the call to the
        # plugin's `enhance` function should be wrapped by an ErrorHandler
        if redirect:
>>>>>>> 550d73e4
            self.redirect_to_ssl(domains)

    def redirect_to_ssl(self, domains):
        """Redirect all traffic from HTTP to HTTPS

        :param vhost: list of ssl_vhosts
        :type vhost: :class:`letsencrypt.interfaces.IInstaller`

        """
        with error_handler.ErrorHandler(self.installer.recovery_routine):
            for dom in domains:
                try:
                    self.installer.enhance(dom, "redirect")
                except errors.PluginError:
                    logger.warn("Unable to perform redirect for %s", dom)
                    raise

            self.installer.save("Add Redirects")
            self.installer.restart()


def validate_key_csr(privkey, csr=None):
    """Validate Key and CSR files.

    Verifies that the client key and csr arguments are valid and correspond to
    one another. This does not currently check the names in the CSR due to
    the inability to read SANs from CSRs in python crypto libraries.

    If csr is left as None, only the key will be validated.

    :param privkey: Key associated with CSR
    :type privkey: :class:`letsencrypt.le_util.Key`

    :param .le_util.CSR csr: CSR

    :raises .errors.Error: when validation fails

    """
    # TODO: Handle all of these problems appropriately
    # The client can eventually do things like prompt the user
    # and allow the user to take more appropriate actions

    # Key must be readable and valid.
    if privkey.pem and not crypto_util.valid_privkey(privkey.pem):
        raise errors.Error("The provided key is not a valid key")

    if csr:
        if csr.form == "der":
            csr_obj = OpenSSL.crypto.load_certificate_request(
                OpenSSL.crypto.FILETYPE_ASN1, csr.data)
            csr = le_util.CSR(csr.file, OpenSSL.crypto.dump_certificate(
                OpenSSL.crypto.FILETYPE_PEM, csr_obj), "pem")

        # If CSR is provided, it must be readable and valid.
        if csr.data and not crypto_util.valid_csr(csr.data):
            raise errors.Error("The provided CSR is not a valid CSR")

        # If both CSR and key are provided, the key must be the same key used
        # in the CSR.
        if csr.data and privkey.pem:
            if not crypto_util.csr_matches_pubkey(
                    csr.data, privkey.pem):
                raise errors.Error("The key and CSR do not match")


def rollback(default_installer, checkpoints, config, plugins):
    """Revert configuration the specified number of checkpoints.

    :param int checkpoints: Number of checkpoints to revert.

    :param config: Configuration.
    :type config: :class:`letsencrypt.interfaces.IConfig`

    """
    # Misconfigurations are only a slight problems... allow the user to rollback
    installer = display_ops.pick_installer(
        config, default_installer, plugins, question="Which installer "
        "should be used for rollback?")

    # No Errors occurred during init... proceed normally
    # If installer is None... couldn't find an installer... there shouldn't be
    # anything to rollback
    if installer is not None:
        installer.rollback_checkpoints(checkpoints)
        installer.restart()


def view_config_changes(config):
    """View checkpoints and associated configuration changes.

    .. note:: This assumes that the installation is using a Reverter object.

    :param config: Configuration.
    :type config: :class:`letsencrypt.interfaces.IConfig`

    """
    rev = reverter.Reverter(config)
    rev.recovery_routine()
    rev.view_config_changes()<|MERGE_RESOLUTION|>--- conflicted
+++ resolved
@@ -368,7 +368,7 @@
             # sites may have been enabled / final cleanup
             self.installer.restart()
 
-    def enhance_config(self, domains, config):
+    def enhance_config(self, domains, redirect=None):
         """Enhance the configuration.
 
         .. todo:: This needs to handle the specific enhancements offered by the
@@ -377,7 +377,8 @@
 
         :param list domains: list of domains to configure
 
-        :param .Configuration config: Config object
+        :param redirect: If traffic should be forwarded from HTTP to HTTPS.
+        :type redirect: bool or None
 
         :raises .errors.Error: if no installer is specified in the
             client.
@@ -388,16 +389,12 @@
                            "configuration to enhance.")
             raise errors.Error("No installer available")
 
-        if config.redirect is None:
-            config.redirect = enhancements.ask("redirect")
-
-<<<<<<< HEAD
-        if config.redirect:
-=======
+        if redirect is None:
+            redirect = enhancements.ask("redirect")
+
         # When support for more enhancements are added, the call to the
         # plugin's `enhance` function should be wrapped by an ErrorHandler
         if redirect:
->>>>>>> 550d73e4
             self.redirect_to_ssl(domains)
 
     def redirect_to_ssl(self, domains):
