--- conflicted
+++ resolved
@@ -2,13 +2,8 @@
 import unittest
 
 import mock
-import OpenSSL
 
-<<<<<<< HEAD
-=======
 from acme import challenges
-from acme import crypto_util as acme_crypto_util
->>>>>>> 7a79915f
 from acme import jose
 
 from letsencrypt.tests import acme_util
@@ -30,21 +25,10 @@
         self.assertEqual(self.challb.token, self.achall.token)
 
     def test_gen_cert_and_response(self):
-<<<<<<< HEAD
-        response, cert_pem, _ = self.achall.gen_cert_and_response()
-        self.assertTrue(response.z_domain in crypto_util.get_sans_from_cert(
-            cert_pem, typ=OpenSSL.crypto.FILETYPE_PEM))
-=======
-        cert_pem, _ = self.achall.gen_cert_and_response(s=self.response.s)
-
-        cert = OpenSSL.crypto.load_certificate(
-            OpenSSL.crypto.FILETYPE_PEM, cert_pem)
-        self.assertEqual(cert.get_subject().CN, "example.com")
-        # pylint: disable=protected-access
-        self.assertEqual(acme_crypto_util._pyopenssl_cert_or_req_san(cert), [
-            "example.com", self.chall.nonce_domain,
-            self.response.z_domain(self.chall)])
->>>>>>> 7a79915f
+        response, cert_pem, key_pem = self.achall.gen_cert_and_response()
+        self.assertTrue(isinstance(response, challenges.DVSNIResponse))
+        self.assertTrue(isinstance(cert_pem, bytes))
+        self.assertTrue(isinstance(key_pem, bytes))
 
 
 if __name__ == "__main__":
